/**
 * $RCSfile$
 * $Revision$
 * $Date$
 *
 * Copyright 2003-2007 Jive Software.
 *
 * All rights reserved. Licensed under the Apache License, Version 2.0 (the "License");
 * you may not use this file except in compliance with the License.
 * You may obtain a copy of the License at
 *
 *     http://www.apache.org/licenses/LICENSE-2.0
 *
 * Unless required by applicable law or agreed to in writing, software
 * distributed under the License is distributed on an "AS IS" BASIS,
 * WITHOUT WARRANTIES OR CONDITIONS OF ANY KIND, either express or implied.
 * See the License for the specific language governing permissions and
 * limitations under the License.
 */

package org.jivesoftware.smackx.packet;

import org.jivesoftware.smack.packet.IQ;
import org.jivesoftware.smack.util.StringUtils;

import java.util.Collection;
import java.util.Collections;
import java.util.Iterator;
import java.util.LinkedList;
import java.util.List;
import java.util.concurrent.CopyOnWriteArrayList;

/**
 * A DiscoverInfo IQ packet, which is used by XMPP clients to request and receive information 
 * to/from other XMPP entities.<p> 
 * 
 * The received information may contain one or more identities of the requested XMPP entity, and 
 * a list of supported features by the requested XMPP entity.
 *
 * @author Gaston Dombiak
 */
public class DiscoverInfo extends IQ {

    public static final String NAMESPACE = "http://jabber.org/protocol/disco#info";

    private final List<Feature> features = new CopyOnWriteArrayList<Feature>();
    private final List<Identity> identities = new CopyOnWriteArrayList<Identity>();
    private String node;

    public DiscoverInfo() {
        super();
    }

    /**
     * Copy constructor
     * 
     * @param d
     */
    public DiscoverInfo(DiscoverInfo d) {
        super(d);

        // Set node
        setNode(d.getNode());

        // Copy features
        synchronized (d.features) {
            for (Feature f : d.features) {
                addFeature(f);
            }
        }

        // Copy identities
        synchronized (d.identities) {
            for (Identity i : d.identities) {
                addIdentity(i);
            }
        }
    }

    /**
     * Adds a new feature to the discovered information.
     *
     * @param feature the discovered feature
     */
    public void addFeature(String feature) {
        addFeature(new Feature(feature));
    }

    /**
     * Adds a collection of features to the packet. Does noting if featuresToAdd is null.
     *
     * @param featuresToAdd
     */
    public void addFeatures(Collection<String> featuresToAdd) {
        if (featuresToAdd == null) return;
        for (String feature : featuresToAdd) {
            addFeature(feature);
        }
    }

    private void addFeature(Feature feature) {
        synchronized (features) {
            features.add(feature);
        }
    }

    /**
     * Returns the discovered features of an XMPP entity.
     *
     * @return an Iterator on the discovered features of an XMPP entity
     */
    public Iterator<Feature> getFeatures() {
        synchronized (features) {
            return Collections.unmodifiableList(features).iterator();
        }
    }

    /**
     * Adds a new identity of the requested entity to the discovered information.
     * 
     * @param identity the discovered entity's identity
     */
    public void addIdentity(Identity identity) {
        synchronized (identities) {
            identities.add(identity);
        }
    }

    /**
     * Adds identities to the DiscoverInfo stanza
     * 
     * @param identitiesToAdd
     */
    public void addIdentities(Collection<Identity> identitiesToAdd) {
        if (identitiesToAdd == null) return;
        synchronized (identities) {
            identities.addAll(identitiesToAdd);
        }
    }

    /**
     * Returns the discovered identities of an XMPP entity.
     * 
     * @return an Iterator on the discoveted identities 
     */
    public Iterator<Identity> getIdentities() {
        synchronized (identities) {
            return Collections.unmodifiableList(identities).iterator();
        }
    }

    /**
     * Returns the node attribute that supplements the 'jid' attribute. A node is merely 
     * something that is associated with a JID and for which the JID can provide information.<p> 
     * 
     * Node attributes SHOULD be used only when trying to provide or query information which 
     * is not directly addressable.
     *
     * @return the node attribute that supplements the 'jid' attribute
     */
    public String getNode() {
        return node;
    }

    /**
     * Sets the node attribute that supplements the 'jid' attribute. A node is merely 
     * something that is associated with a JID and for which the JID can provide information.<p> 
     * 
     * Node attributes SHOULD be used only when trying to provide or query information which 
     * is not directly addressable.
     * 
     * @param node the node attribute that supplements the 'jid' attribute
     */
    public void setNode(String node) {
        this.node = node;
    }

    /**
     * Returns true if the specified feature is part of the discovered information.
     * 
     * @param feature the feature to check
     * @return true if the requestes feature has been discovered
     */
    public boolean containsFeature(String feature) {
        for (Iterator<Feature> it = getFeatures(); it.hasNext();) {
            if (feature.equals(it.next().getVar()))
                return true;
        }
        return false;
    }

    public String getChildElementXML() {
        StringBuilder buf = new StringBuilder();
        buf.append("<query xmlns=\"" + NAMESPACE + "\"");
        if (getNode() != null) {
            buf.append(" node=\"");
            buf.append(StringUtils.escapeForXML(getNode()));
            buf.append("\"");
        }
        buf.append(">");
        synchronized (identities) {
            for (Identity identity : identities) {
                buf.append(identity.toXML());
            }
        }
        synchronized (features) {
            for (Feature feature : features) {
                buf.append(feature.toXML());
            }
        }
        // Add packet extensions, if any are defined.
        buf.append(getExtensionsXML());
        buf.append("</query>");
        return buf.toString();
    }

    /**
     * Test if a DiscoverInfo response contains duplicate identities.
     * 
     * @return true if duplicate identities where found, otherwise false
     */
    public boolean containsDuplicateIdentities() {
        List<Identity> checkedIdentities = new LinkedList<Identity>();
        for (Identity i : identities) {
            for (Identity i2 : checkedIdentities) {
                if (i.equals(i2))
                    return true;
            }
            checkedIdentities.add(i);
        }
        return false;
    }

    /**
     * Test if a DiscoverInfo response contains duplicate features.
     * 
     * @return true if duplicate identities where found, otherwise false
     */
    public boolean containsDuplicateFeatures() {
        List<Feature> checkedFeatures = new LinkedList<Feature>();
        for (Feature f : features) {
            for (Feature f2 : checkedFeatures) {
                if (f.equals(f2))
                    return true;
            }
            checkedFeatures.add(f);
        }
        return false;
    }

    /**
     * Represents the identity of a given XMPP entity. An entity may have many identities but all
     * the identities SHOULD have the same name.<p>
     * 
     * Refer to <a href="http://www.jabber.org/registrar/disco-categories.html">Jabber::Registrar</a>
     * in order to get the official registry of values for the <i>category</i> and <i>type</i> 
     * attributes.
     * 
     */
<<<<<<< HEAD
    public static class Identity implements Comparable<Object> {
=======
    public static class Identity implements Comparable<Identity> {
>>>>>>> df022d15

        private String category;
        private String name;
        private String type;
        private String lang; // 'xml:lang;

        /**
         * Creates a new identity for an XMPP entity.
         * 'category' and 'type' are required by 
         * <a href="http://xmpp.org/extensions/xep-0030.html#schemas">XEP-30 XML Schemas</a>
         * 
         * @param category the entity's category (required as per XEP-30).
         * @param name the entity's name.
<<<<<<< HEAD
         * @param type the entity's type (required as per XEP-30).
=======
         * @deprecated As per the spec, the type field is mandatory and the 3 argument constructor should be used instead.
>>>>>>> df022d15
         */
        public Identity(String category, String name, String type) {
            this.category = category;
            this.name = name;
            this.type = type;
        }
        
        /**
         * Creates a new identity for an XMPP entity.
         * 'category' and 'type' are required by 
         * <a href="http://xmpp.org/extensions/xep-0030.html#schemas">XEP-30 XML Schemas</a>
         * 
         * @param category the entity's category (required as per XEP-30).
         * @param name the entity's name.
         * @param type the entity's type (required as per XEP-30).
         */
        public Identity(String category, String name, String type) {
            if ((category == null) || (type == null))
                throw new IllegalArgumentException("category and type cannot be null");
            
            this.category = category;
            this.name = name;
            this.type = type;
        }

        /**
         * Returns the entity's category. To get the official registry of values for the 
         * 'category' attribute refer to <a href="http://www.jabber.org/registrar/disco-categories.html">Jabber::Registrar</a> 
         *
         * @return the entity's category.
         */
        public String getCategory() {
            return category;
        }

        /**
         * Returns the identity's name.
         *
         * @return the identity's name.
         */
        public String getName() {
            return name;
        }

        /**
         * Returns the entity's type. To get the official registry of values for the 
         * 'type' attribute refer to <a href="http://www.jabber.org/registrar/disco-categories.html">Jabber::Registrar</a> 
         *
         * @return the entity's type.
         */
        public String getType() {
            return type;
        }

        /**
         * Sets the entity's type. To get the official registry of values for the 
         * 'type' attribute refer to <a href="http://www.jabber.org/registrar/disco-categories.html">Jabber::Registrar</a> 
         *
         * @param type the identity's type.
         * @deprecated As per the spec, this field is mandatory and the 3 argument constructor should be used instead.
         */
        public void setType(String type) {
            this.type = type;
        }

        /**
         * Sets the natural language (xml:lang) for this identity (optional)
         * 
         * @param lang the xml:lang of this Identity
         */
        public void setLanguage(String lang) {
            this.lang = lang;
        }

        /**
         * Returns the identities natural language if one is set
         * 
         * @return the value of xml:lang of this Identity
         */
        public String getLanguage() {
            return lang;
        }

        public String toXML() {
            StringBuilder buf = new StringBuilder();
            buf.append("<identity");
            // Check if this packet has 'lang' set and maybe append it to the resulting string
            if (lang != null)
                buf.append(" xml:lang=\"").append(StringUtils.escapeForXML(lang)).append("\"");
            // Category must always be set
            buf.append(" category=\"").append(StringUtils.escapeForXML(category)).append("\"");
            // Name must always be set
            buf.append(" name=\"").append(StringUtils.escapeForXML(name)).append("\"");
            // Check if this packet has 'type' set and maybe append it to the resulting string
            if (type != null) {
                buf.append(" type=\"").append(StringUtils.escapeForXML(type)).append("\"");
            }
            buf.append("/>");
            return buf.toString();
        }

        /** 
         * Check equality for Identity  for category, type, lang and name
         * in that order as defined by
         * <a href="http://xmpp.org/extensions/xep-0115.html#ver-proc">XEP-0015 5.4 Processing Method (Step 3.3)</a>
         *  
         */
        public boolean equals(Object obj) {
            if (obj == null)
                return false;
            if (obj == this)
                return true;
            if (obj.getClass() != getClass())
                return false;

            DiscoverInfo.Identity other = (DiscoverInfo.Identity) obj;
            if (!this.category.equals(other.category))
                return false;

            String otherLang = other.lang == null ? "" : other.lang;
            String thisLang = lang == null ? "" : lang;
<<<<<<< HEAD

            if (!other.type.equals(type))
                return false;
            if (!otherLang.equals(thisLang))
                return false;
=======
            if (!otherLang.equals(thisLang))
                return false;
            
            // This safeguard can be removed once the deprecated constructor is removed.
            String otherType = other.type == null ? "" : other.type;
            String thisType = type == null ? "" : type;
            if (!otherType.equals(thisType))
                return false;
>>>>>>> df022d15

            String otherName = other.name == null ? "" : other.name;
            String thisName = name == null ? "" : other.name;
            if (!thisName.equals(otherName))
                return false;

            return true;
        }
<<<<<<< HEAD

        /**
         * Compares and identity with another object. The comparison order is:
=======
        
        @Override
        public int hashCode() {
            int result = 1;
            result = 37 * result + category.hashCode();
            result = 37 * result + (lang == null ? 0 : lang.hashCode());
            result = 37 * result + (type == null ? 0 : type.hashCode());
            result = 37 * result + (name == null ? 0 : name.hashCode());
            return result;
        }

        /**
         * Compares this identity with another one. The comparison order is:
>>>>>>> df022d15
         * Category, Type, Lang. If all three are identical the other Identity is considered equal.
         * Name is not used for comparision, as defined by XEP-0115
         * 
         * @param obj
         * @return
         */
<<<<<<< HEAD
        public int compareTo(Object obj) {

            DiscoverInfo.Identity other = (DiscoverInfo.Identity) obj;
            String otherLang = other.lang == null ? "" : other.lang;
            String thisLang = lang == null ? "" : lang;

            if (category.equals(other.category)) {
                if (type.equals(other.type)) {
=======
        public int compareTo(DiscoverInfo.Identity other) {
            String otherLang = other.lang == null ? "" : other.lang;
            String thisLang = lang == null ? "" : lang;
            
            // This can be removed once the deprecated constructor is removed.
            String otherType = other.type == null ? "" : other.type;
            String thisType = type == null ? "" : type;

            if (category.equals(other.category)) {
                if (thisType.equals(otherType)) {
>>>>>>> df022d15
                    if (thisLang.equals(otherLang)) {
                        // Don't compare on name, XEP-30 says that name SHOULD
                        // be equals for all identities of an entity
                        return 0;
                    } else {
                        return thisLang.compareTo(otherLang);
                    }
                } else {
<<<<<<< HEAD
                    return type.compareTo(other.type);
=======
                    return thisType.compareTo(otherType);
>>>>>>> df022d15
                }
            } else {
                return category.compareTo(other.category);
            }
        }
    }

    /**
     * Represents the features offered by the item. This information helps requestors determine 
     * what actions are possible with regard to this item (registration, search, join, etc.) 
     * as well as specific feature types of interest, if any (e.g., for the purpose of feature 
     * negotiation).
     */
    public static class Feature {

        private String variable;

        /**
         * Creates a new feature offered by an XMPP entity or item.
         * 
         * @param variable the feature's variable.
         */
        public Feature(String variable) {
            if (variable == null)
                throw new IllegalArgumentException("variable cannot be null");
            this.variable = variable;
        }

        /**
         * Returns the feature's variable.
         *
         * @return the feature's variable.
         */
        public String getVar() {
            return variable;
        }

        public String toXML() {
            StringBuilder buf = new StringBuilder();
            buf.append("<feature var=\"").append(StringUtils.escapeForXML(variable)).append("\"/>");
            return buf.toString();
        }

        public boolean equals(Object obj) {
            if (obj == null)
                return false;
            if (obj == this)
                return true;
            if (obj.getClass() != getClass())
                return false;

            DiscoverInfo.Feature other = (DiscoverInfo.Feature) obj;
            return variable.equals(other.variable);
        }
<<<<<<< HEAD
=======

        @Override
        public int hashCode() {
            return 37 * variable.hashCode();
        }
>>>>>>> df022d15
    }
}<|MERGE_RESOLUTION|>--- conflicted
+++ resolved
@@ -257,11 +257,7 @@
      * attributes.
      * 
      */
-<<<<<<< HEAD
-    public static class Identity implements Comparable<Object> {
-=======
     public static class Identity implements Comparable<Identity> {
->>>>>>> df022d15
 
         private String category;
         private String name;
@@ -270,21 +266,14 @@
 
         /**
          * Creates a new identity for an XMPP entity.
-         * 'category' and 'type' are required by 
-         * <a href="http://xmpp.org/extensions/xep-0030.html#schemas">XEP-30 XML Schemas</a>
          * 
-         * @param category the entity's category (required as per XEP-30).
+         * @param category the entity's category.
          * @param name the entity's name.
-<<<<<<< HEAD
-         * @param type the entity's type (required as per XEP-30).
-=======
          * @deprecated As per the spec, the type field is mandatory and the 3 argument constructor should be used instead.
->>>>>>> df022d15
-         */
-        public Identity(String category, String name, String type) {
+         */
+        public Identity(String category, String name) {
             this.category = category;
             this.name = name;
-            this.type = type;
         }
         
         /**
@@ -401,13 +390,6 @@
 
             String otherLang = other.lang == null ? "" : other.lang;
             String thisLang = lang == null ? "" : lang;
-<<<<<<< HEAD
-
-            if (!other.type.equals(type))
-                return false;
-            if (!otherLang.equals(thisLang))
-                return false;
-=======
             if (!otherLang.equals(thisLang))
                 return false;
             
@@ -416,7 +398,6 @@
             String thisType = type == null ? "" : type;
             if (!otherType.equals(thisType))
                 return false;
->>>>>>> df022d15
 
             String otherName = other.name == null ? "" : other.name;
             String thisName = name == null ? "" : other.name;
@@ -425,11 +406,6 @@
 
             return true;
         }
-<<<<<<< HEAD
-
-        /**
-         * Compares and identity with another object. The comparison order is:
-=======
         
         @Override
         public int hashCode() {
@@ -443,23 +419,12 @@
 
         /**
          * Compares this identity with another one. The comparison order is:
->>>>>>> df022d15
          * Category, Type, Lang. If all three are identical the other Identity is considered equal.
          * Name is not used for comparision, as defined by XEP-0115
          * 
          * @param obj
          * @return
          */
-<<<<<<< HEAD
-        public int compareTo(Object obj) {
-
-            DiscoverInfo.Identity other = (DiscoverInfo.Identity) obj;
-            String otherLang = other.lang == null ? "" : other.lang;
-            String thisLang = lang == null ? "" : lang;
-
-            if (category.equals(other.category)) {
-                if (type.equals(other.type)) {
-=======
         public int compareTo(DiscoverInfo.Identity other) {
             String otherLang = other.lang == null ? "" : other.lang;
             String thisLang = lang == null ? "" : lang;
@@ -470,7 +435,6 @@
 
             if (category.equals(other.category)) {
                 if (thisType.equals(otherType)) {
->>>>>>> df022d15
                     if (thisLang.equals(otherLang)) {
                         // Don't compare on name, XEP-30 says that name SHOULD
                         // be equals for all identities of an entity
@@ -479,11 +443,7 @@
                         return thisLang.compareTo(otherLang);
                     }
                 } else {
-<<<<<<< HEAD
-                    return type.compareTo(other.type);
-=======
                     return thisType.compareTo(otherType);
->>>>>>> df022d15
                 }
             } else {
                 return category.compareTo(other.category);
@@ -538,13 +498,10 @@
             DiscoverInfo.Feature other = (DiscoverInfo.Feature) obj;
             return variable.equals(other.variable);
         }
-<<<<<<< HEAD
-=======
 
         @Override
         public int hashCode() {
             return 37 * variable.hashCode();
         }
->>>>>>> df022d15
     }
 }