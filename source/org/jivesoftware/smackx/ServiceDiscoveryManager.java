/**
 * $RCSfile$
 * $Revision$
 * $Date$
 *
 * Copyright 2003-2007 Jive Software.
 *
 * All rights reserved. Licensed under the Apache License, Version 2.0 (the "License");
 * you may not use this file except in compliance with the License.
 * You may obtain a copy of the License at
 *
 *     http://www.apache.org/licenses/LICENSE-2.0
 *
 * Unless required by applicable law or agreed to in writing, software
 * distributed under the License is distributed on an "AS IS" BASIS,
 * WITHOUT WARRANTIES OR CONDITIONS OF ANY KIND, either express or implied.
 * See the License for the specific language governing permissions and
 * limitations under the License.
 */

package org.jivesoftware.smackx;

import org.jivesoftware.smack.*;
import org.jivesoftware.smack.filter.PacketFilter;
import org.jivesoftware.smack.filter.PacketIDFilter;
import org.jivesoftware.smack.filter.PacketTypeFilter;
import org.jivesoftware.smack.packet.IQ;
import org.jivesoftware.smack.packet.Packet;
import org.jivesoftware.smack.packet.PacketExtension;
import org.jivesoftware.smack.packet.XMPPError;
import org.jivesoftware.smackx.entitycaps.EntityCapsManager;
import org.jivesoftware.smackx.packet.DiscoverInfo;
import org.jivesoftware.smackx.packet.DiscoverInfo.Identity;
import org.jivesoftware.smackx.packet.DiscoverItems;
import org.jivesoftware.smackx.packet.DataForm;

import java.util.*;
import java.util.concurrent.ConcurrentHashMap;

/**
 * Manages discovery of services in XMPP entities. This class provides:
 * <ol>
 * <li>A registry of supported features in this XMPP entity.
 * <li>Automatic response when this XMPP entity is queried for information.
 * <li>Ability to discover items and information of remote XMPP entities.
 * <li>Ability to publish publicly available items.
 * </ol>  
 * 
 * @author Gaston Dombiak
 */
public class ServiceDiscoveryManager {

    private static final String DEFAULT_IDENTITY_NAME = "Smack";
    private static final String DEFAULT_IDENTITY_CATEGORY = "client";
    private static final String DEFAULT_IDENTITY_TYPE = "pc";

    private static List<DiscoverInfo.Identity> identities = new LinkedList<DiscoverInfo.Identity>();

    private EntityCapsManager capsManager;

    private static Map<Connection, ServiceDiscoveryManager> instances =
            new ConcurrentHashMap<Connection, ServiceDiscoveryManager>();

    private Connection connection;
    private final Set<String> features = new HashSet<String>();
    private DataForm extendedInfo = null;
    private Map<String, NodeInformationProvider> nodeInformationProviders =
            new ConcurrentHashMap<String, NodeInformationProvider>();

    // Create a new ServiceDiscoveryManager on every established connection
    static {
        Connection.addConnectionCreationListener(new ConnectionCreationListener() {
            public void connectionCreated(Connection connection) {
                new ServiceDiscoveryManager(connection);
            }
        });
        identities.add(new Identity(DEFAULT_IDENTITY_CATEGORY, DEFAULT_IDENTITY_NAME, DEFAULT_IDENTITY_TYPE));
    }

    /**
     * Creates a new ServiceDiscoveryManager for a given Connection. This means that the 
     * service manager will respond to any service discovery request that the connection may
     * receive. 
     * 
     * @param connection the connection to which a ServiceDiscoveryManager is going to be created.
     */
    public ServiceDiscoveryManager(Connection connection) {
        this.connection = connection;

        init();
    }

    /**
     * Returns the ServiceDiscoveryManager instance associated with a given Connection.
     * 
     * @param connection the connection used to look for the proper ServiceDiscoveryManager.
     * @return the ServiceDiscoveryManager associated with a given Connection.
     */
    public static ServiceDiscoveryManager getInstanceFor(Connection connection) {
        return instances.get(connection);
    }

    /**
     * Returns the name of the client that will be returned when asked for the client identity
     * in a disco request. The name could be any value you need to identity this client.
     * 
     * @return the name of the client that will be returned when asked for the client identity
     *          in a disco request.
     */
    public static String getIdentityName() {
        DiscoverInfo.Identity identity = identities.get(0);
        if (identity != null) {
            return identity.getName();
        } else {
            return null;
        }
    }

    /**
     * Sets the name of the client that will be returned when asked for the client identity
     * in a disco request. The name could be any value you need to identity this client.
     * 
     * @param name the name of the client that will be returned when asked for the client identity
     *          in a disco request.
     */
    public static void setIdentityName(String name) {
        DiscoverInfo.Identity identity = identities.remove(0);
        identity = new DiscoverInfo.Identity(DEFAULT_IDENTITY_CATEGORY, name, DEFAULT_IDENTITY_TYPE);
        identities.add(identity);
    }

    /**
     * Returns the type of client that will be returned when asked for the client identity in a 
     * disco request. The valid types are defined by the category client. Follow this link to learn 
     * the possible types: <a href="http://xmpp.org/registrar/disco-categories.html#client">Jabber::Registrar</a>.
     * 
     * @return the type of client that will be returned when asked for the client identity in a 
     *          disco request.
     */
    public static String getIdentityType() {
        DiscoverInfo.Identity identity = identities.get(0);
        if (identity != null) {
            return identity.getType();
        } else {
            return null;
        }
    }

    /**
     * Sets the type of client that will be returned when asked for the client identity in a 
     * disco request. The valid types are defined by the category client. Follow this link to learn 
     * the possible types: <a href="http://xmpp.org/registrar/disco-categories.html#client">Jabber::Registrar</a>.
     * 
     * @param type the type of client that will be returned when asked for the client identity in a 
     *          disco request.
     */
    public static void setIdentityType(String type) {
        DiscoverInfo.Identity identity = identities.get(0);
        if (identity != null) {
            identity.setType(type);
        } else {
            identity = new DiscoverInfo.Identity(DEFAULT_IDENTITY_CATEGORY, DEFAULT_IDENTITY_NAME, type);
            identities.add(identity);
        }
    }

    /**
     * Returns all identities of this client as unmodifiable Collection
     * 
     * @return
     */
    public static List<DiscoverInfo.Identity> getIdentities() {
        return Collections.unmodifiableList(identities);
    }

    /**
     * Initializes the packet listeners of the connection that will answer to any
     * service discovery request. 
     */
    private void init() {
        // Register the new instance and associate it with the connection 
        instances.put(connection, this);

        addFeature(DiscoverInfo.NAMESPACE);
        addFeature(DiscoverItems.NAMESPACE);

        // Add a listener to the connection that removes the registered instance when
        // the connection is closed
        connection.addConnectionListener(new ConnectionListener() {
            public void connectionClosed() {
                // Unregister this instance since the connection has been closed
                instances.remove(connection);
            }

            public void connectionClosedOnError(Exception e) {
                // ignore
            }

            public void reconnectionFailed(Exception e) {
                // ignore
            }

            public void reconnectingIn(int seconds) {
                // ignore
            }

            public void reconnectionSuccessful() {
                // ignore
            }
        });

        // Listen for disco#items requests and answer with an empty result        
        PacketFilter packetFilter = new PacketTypeFilter(DiscoverItems.class);
        PacketListener packetListener = new PacketListener() {
            public void processPacket(Packet packet) {
                DiscoverItems discoverItems = (DiscoverItems) packet;
                // Send back the items defined in the client if the request is of type GET
                if (discoverItems != null && discoverItems.getType() == IQ.Type.GET) {
                    DiscoverItems response = new DiscoverItems();
                    response.setType(IQ.Type.RESULT);
                    response.setTo(discoverItems.getFrom());
                    response.setPacketID(discoverItems.getPacketID());
                    response.setNode(discoverItems.getNode());

                    // Add the defined items related to the requested node. Look for 
                    // the NodeInformationProvider associated with the requested node.  
                    NodeInformationProvider nodeInformationProvider =
                            getNodeInformationProvider(discoverItems.getNode());
                    if (nodeInformationProvider != null) {
                        // Specified node was found, add node items
                        response.addItems(nodeInformationProvider.getNodeItems());
                        // Add packet extensions
                        response.addExtensions(nodeInformationProvider.getNodePacketExtensions());
                    } else if(discoverItems.getNode() != null) {
                        // Return <item-not-found/> error since client doesn't contain
                        // the specified node
                        response.setType(IQ.Type.ERROR);
                        response.setError(new XMPPError(XMPPError.Condition.item_not_found));
                    }
                    connection.sendPacket(response);
                }
            }
        };
        connection.addPacketListener(packetListener, packetFilter);

        // Listen for disco#info requests and answer the client's supported features 
        // To add a new feature as supported use the #addFeature message        
        packetFilter = new PacketTypeFilter(DiscoverInfo.class);
        packetListener = new PacketListener() {
            public void processPacket(Packet packet) {
                DiscoverInfo discoverInfo = (DiscoverInfo) packet;
                // Answer the client's supported features if the request is of the GET type
                if (discoverInfo != null && discoverInfo.getType() == IQ.Type.GET) {
                    DiscoverInfo response = new DiscoverInfo();
                    response.setType(IQ.Type.RESULT);
                    response.setTo(discoverInfo.getFrom());
                    response.setPacketID(discoverInfo.getPacketID());
                    response.setNode(discoverInfo.getNode());
                    // Add the client's identity and features only if "node" is null
                    // and if the request was not send to a node. If Entity Caps are
                    // enabled the client's identity and features are may also added
                    // if the right node is chosen
                    if (discoverInfo.getNode() == null) {
                        addDiscoverInfoTo(response);
                    }
                    else {
                        // Disco#info was sent to a node. Check if we have information of the
                        // specified node
                        NodeInformationProvider nodeInformationProvider =
                                getNodeInformationProvider(discoverInfo.getNode());
                        if (nodeInformationProvider != null) {
                            // Node was found. Add node features
                            response.addFeatures(nodeInformationProvider.getNodeFeatures());
                            // Add node identities
                            response.addIdentities(nodeInformationProvider.getNodeIdentities());
                            // Add packet extensions
                            response.addExtensions(nodeInformationProvider.getNodePacketExtensions());
                        }
                        else {
                            // Return <item-not-found/> error since specified node was not found
                            response.setType(IQ.Type.ERROR);
                            response.setError(new XMPPError(XMPPError.Condition.item_not_found));
                        }
                    }
                    connection.sendPacket(response);
                }
            }
        };
        connection.addPacketListener(packetListener, packetFilter);
    }

    /**
     * Add discover info response data.
     * 
     * @see <a href="http://xmpp.org/extensions/xep-0030.html#info-basic">XEP-30 Basic Protocol; Example 2</a>
     *
     * @param response the discover info response packet
     */
    public void addDiscoverInfoTo(DiscoverInfo response) {
        // First add the identities of the connection
        response.addIdentities(identities);

        // Add the registered features to the response
        synchronized (features) {
            for (Iterator<String> it = getFeatures(); it.hasNext();) {
                response.addFeature(it.next());
            }
            response.addExtension(extendedInfo);
        }
    }

    /**
     * Returns the NodeInformationProvider responsible for providing information 
     * (ie items) related to a given node or <tt>null</null> if none.<p>
     * 
     * In MUC, a node could be 'http://jabber.org/protocol/muc#rooms' which means that the
     * NodeInformationProvider will provide information about the rooms where the user has joined.
     * 
     * @param node the node that contains items associated with an entity not addressable as a JID.
     * @return the NodeInformationProvider responsible for providing information related 
     * to a given node.
     */
    private NodeInformationProvider getNodeInformationProvider(String node) {
        if (node == null) {
            return null;
        }
        return nodeInformationProviders.get(node);
    }

    /**
     * Sets the NodeInformationProvider responsible for providing information 
     * (ie items) related to a given node. Every time this client receives a disco request
     * regarding the items of a given node, the provider associated to that node will be the 
     * responsible for providing the requested information.<p>
     * 
     * In MUC, a node could be 'http://jabber.org/protocol/muc#rooms' which means that the
     * NodeInformationProvider will provide information about the rooms where the user has joined. 
     * 
     * @param node the node whose items will be provided by the NodeInformationProvider.
     * @param listener the NodeInformationProvider responsible for providing items related
     *      to the node.
     */
    public void setNodeInformationProvider(String node, NodeInformationProvider listener) {
        nodeInformationProviders.put(node, listener);
    }

    /**
     * Removes the NodeInformationProvider responsible for providing information 
     * (ie items) related to a given node. This means that no more information will be
     * available for the specified node.
     * 
     * In MUC, a node could be 'http://jabber.org/protocol/muc#rooms' which means that the
     * NodeInformationProvider will provide information about the rooms where the user has joined. 
     * 
     * @param node the node to remove the associated NodeInformationProvider.
     */
    public void removeNodeInformationProvider(String node) {
        nodeInformationProviders.remove(node);
    }

    /**
     * Returns the supported features by this XMPP entity.
     * 
     * @return an Iterator on the supported features by this XMPP entity.
     */
    public Iterator<String> getFeatures() {
        synchronized (features) {
            return Collections.unmodifiableList(new ArrayList<String>(features)).iterator();
        }
    }

    /**
     * Returns the supported features by this XMPP entity.
     * 
     * @return a copy of the List on the supported features by this XMPP entity.
     */
    public List<String> getFeaturesList() {
        synchronized (features) {
            return new LinkedList<String>(features);
        }
    }

    /**
     * Registers that a new feature is supported by this XMPP entity. When this client is 
     * queried for its information the registered features will be answered.<p>
     *
     * Since no packet is actually sent to the server it is safe to perform this operation
     * before logging to the server. In fact, you may want to configure the supported features
     * before logging to the server so that the information is already available if it is required
     * upon login.
     *
     * @param feature the feature to register as supported.
     */
    public void addFeature(String feature) {
        synchronized (features) {
            features.add(feature);
            renewEntityCapsVersion();
        }
    }

    /**
     * Removes the specified feature from the supported features by this XMPP entity.<p>
     *
     * Since no packet is actually sent to the server it is safe to perform this operation
     * before logging to the server.
     *
     * @param feature the feature to remove from the supported features.
     */
    public void removeFeature(String feature) {
        synchronized (features) {
            features.remove(feature);
            renewEntityCapsVersion();
        }
    }

    /**
     * Returns true if the specified feature is registered in the ServiceDiscoveryManager.
     *
     * @param feature the feature to look for.
     * @return a boolean indicating if the specified featured is registered or not.
     */
    public boolean includesFeature(String feature) {
        synchronized (features) {
            return features.contains(feature);
        }
    }

    /**
     * Registers extended discovery information of this XMPP entity. When this
     * client is queried for its information this data form will be returned as
     * specified by XEP-0128.
     * <p>
     *
     * Since no packet is actually sent to the server it is safe to perform this
     * operation before logging to the server. In fact, you may want to
     * configure the extended info before logging to the server so that the
     * information is already available if it is required upon login.
     *
     * @param info
     *            the data form that contains the extend service discovery
     *            information.
     */
    public void setExtendedInfo(DataForm info) {
      extendedInfo = info;
      renewEntityCapsVersion();
    }

    /**
     * Returns the data form that is set as extended information for this Service Discovery instance (XEP-0128)
     * 
     * @see <a href="http://xmpp.org/extensions/xep-0128.html">XEP-128: Service Discovery Extensions</a>
     * @return
     */
    public DataForm getExtendedInfo() {
        return extendedInfo;
    }

    /**
     * Returns the data form as List of PacketExtensions, or null if no data form is set.
     * This representation is needed by some classes (e.g. EntityCapsManager, NodeInformationProvider)
     * 
     * @return
     */
    public List<PacketExtension> getExtendedInfoAsList() {
        List<PacketExtension> res = null;
        if (extendedInfo != null) {
            res = new ArrayList<PacketExtension>(1);
            res.add(extendedInfo);
        }
        return res;
    }

    /**
     * Removes the data form containing extended service discovery information
     * from the information returned by this XMPP entity.<p>
     *
     * Since no packet is actually sent to the server it is safe to perform this
     * operation before logging to the server.
     */
    public void removeExtendedInfo() {
       extendedInfo = null;
       renewEntityCapsVersion();
    }

    /**
     * Returns the discovered information of a given XMPP entity addressed by its JID.
     * Use null as entityID to query the server
     * 
     * @param entityID the address of the XMPP entity or null.
     * @return the discovered information.
     * @throws XMPPException if the operation failed for some reason.
     */
    public DiscoverInfo discoverInfo(String entityID) throws XMPPException {
        if (entityID == null)
            return discoverInfo(null, null);

        // Check if the have it cached in the Entity Capabilities Manager
        DiscoverInfo info = EntityCapsManager.getDiscoverInfoByUser(entityID);

        if (info != null) {
            // We were able to retrieve the information from Entity Caps and
            // avoided a disco request, hurray!
            return info;
        }

        // Try to get the newest node#version if it's known, otherwise null is
        // returned
        EntityCapsManager.NodeVerHash nvh = EntityCapsManager.getNodeVerHashByJid(entityID);

        // Discover by requesting the information from the remote entity
        // Note that wee need to use NodeVer as argument for Node if it exists
        info = discoverInfo(entityID, nvh != null ? nvh.getNodeVer() : null);

        // If the node version is known, store the new entry.
        if (nvh != null) {
<<<<<<< HEAD
            if (EntityCapsManager.verifyDiscvoerInfoVersion(nvh.getVer(), nvh.getHash(), info))
=======
            if (EntityCapsManager.verifyDiscoverInfoVersion(nvh.getVer(), nvh.getHash(), info))
>>>>>>> df022d15
                EntityCapsManager.addDiscoverInfoByNode(nvh.getNodeVer(), info);
        }

        return info;
    }

    /**
     * Returns the discovered information of a given XMPP entity addressed by its JID and
     * note attribute. Use this message only when trying to query information which is not 
     * directly addressable.
     * 
     * @see <a href="http://xmpp.org/extensions/xep-0030.html#info-basic">XEP-30 Basic Protocol</a>
     * @see <a href="http://xmpp.org/extensions/xep-0030.html#info-nodes">XEP-30 Info Nodes</a>
     * 
     * @param entityID the address of the XMPP entity.
     * @param node the optional attribute that supplements the 'jid' attribute.
     * @return the discovered information.
     * @throws XMPPException if the operation failed for some reason.
     */
    public DiscoverInfo discoverInfo(String entityID, String node) throws XMPPException {
        // Discover the entity's info
        DiscoverInfo disco = new DiscoverInfo();
        disco.setType(IQ.Type.GET);
        disco.setTo(entityID);
        disco.setNode(node);

        // Create a packet collector to listen for a response.
        PacketCollector collector =
            connection.createPacketCollector(new PacketIDFilter(disco.getPacketID()));

        connection.sendPacket(disco);

        // Wait up to 5 seconds for a result.
        IQ result = (IQ) collector.nextResult(SmackConfiguration.getPacketReplyTimeout());
        // Stop queuing results
        collector.cancel();
        if (result == null) {
            throw new XMPPException("No response from the server.");
        }
        if (result.getType() == IQ.Type.ERROR) {
            throw new XMPPException(result.getError());
        }
        return (DiscoverInfo) result;
    }

    /**
     * Returns the discovered items of a given XMPP entity addressed by its JID.
     * 
     * @param entityID the address of the XMPP entity.
     * @return the discovered information.
     * @throws XMPPException if the operation failed for some reason.
     */
    public DiscoverItems discoverItems(String entityID) throws XMPPException {
        return discoverItems(entityID, null);
    }

    /**
     * Returns the discovered items of a given XMPP entity addressed by its JID and
     * note attribute. Use this message only when trying to query information which is not 
     * directly addressable.
     * 
     * @param entityID the address of the XMPP entity.
     * @param node the optional attribute that supplements the 'jid' attribute.
     * @return the discovered items.
     * @throws XMPPException if the operation failed for some reason.
     */
    public DiscoverItems discoverItems(String entityID, String node) throws XMPPException {
        // Discover the entity's items
        DiscoverItems disco = new DiscoverItems();
        disco.setType(IQ.Type.GET);
        disco.setTo(entityID);
        disco.setNode(node);

        // Create a packet collector to listen for a response.
        PacketCollector collector =
            connection.createPacketCollector(new PacketIDFilter(disco.getPacketID()));

        connection.sendPacket(disco);

        // Wait up to 5 seconds for a result.
        IQ result = (IQ) collector.nextResult(SmackConfiguration.getPacketReplyTimeout());
        // Stop queuing results
        collector.cancel();
        if (result == null) {
            throw new XMPPException("No response from the server.");
        }
        if (result.getType() == IQ.Type.ERROR) {
            throw new XMPPException(result.getError());
        }
        return (DiscoverItems) result;
    }

    /**
     * Returns true if the server supports publishing of items. A client may wish to publish items
     * to the server so that the server can provide items associated to the client. These items will
     * be returned by the server whenever the server receives a disco request targeted to the bare
     * address of the client (i.e. user@host.com).
     * 
     * @param entityID the address of the XMPP entity.
     * @return true if the server supports publishing of items.
     * @throws XMPPException if the operation failed for some reason.
     */
    public boolean canPublishItems(String entityID) throws XMPPException {
        DiscoverInfo info = discoverInfo(entityID);
        return canPublishItems(info);
     }

     /**
      * Returns true if the server supports publishing of items. A client may wish to publish items
      * to the server so that the server can provide items associated to the client. These items will
      * be returned by the server whenever the server receives a disco request targeted to the bare
      * address of the client (i.e. user@host.com).
      * 
      * @param DiscoverInfo the discover info packet to check.
      * @return true if the server supports publishing of items.
      */
     public static boolean canPublishItems(DiscoverInfo info) {
         return info.containsFeature("http://jabber.org/protocol/disco#publish");
     }

    /**
     * Publishes new items to a parent entity. The item elements to publish MUST have at least 
     * a 'jid' attribute specifying the Entity ID of the item, and an action attribute which 
     * specifies the action being taken for that item. Possible action values are: "update" and 
     * "remove".
     * 
     * @param entityID the address of the XMPP entity.
     * @param discoverItems the DiscoveryItems to publish.
     * @throws XMPPException if the operation failed for some reason.
     */
    public void publishItems(String entityID, DiscoverItems discoverItems)
            throws XMPPException {
        publishItems(entityID, null, discoverItems);
    }

    /**
     * Publishes new items to a parent entity and node. The item elements to publish MUST have at 
     * least a 'jid' attribute specifying the Entity ID of the item, and an action attribute which 
     * specifies the action being taken for that item. Possible action values are: "update" and 
     * "remove".
     * 
     * @param entityID the address of the XMPP entity.
     * @param node the attribute that supplements the 'jid' attribute.
     * @param discoverItems the DiscoveryItems to publish.
     * @throws XMPPException if the operation failed for some reason.
     */
    public void publishItems(String entityID, String node, DiscoverItems discoverItems)
            throws XMPPException {
        discoverItems.setType(IQ.Type.SET);
        discoverItems.setTo(entityID);
        discoverItems.setNode(node);

        // Create a packet collector to listen for a response.
        PacketCollector collector =
            connection.createPacketCollector(new PacketIDFilter(discoverItems.getPacketID()));

        connection.sendPacket(discoverItems);

        // Wait up to 5 seconds for a result.
        IQ result = (IQ) collector.nextResult(SmackConfiguration.getPacketReplyTimeout());
        // Stop queuing results
        collector.cancel();
        if (result == null) {
            throw new XMPPException("No response from the server.");
        }
        if (result.getType() == IQ.Type.ERROR) {
            throw new XMPPException(result.getError());
        }
    }

    /**
     * Entity Capabilities
     */

    /**
     * Loads the ServiceDiscoveryManager with an EntityCapsManger
     * that speeds up certain lookups
     * @param manager
     */
    public void setEntityCapsManager(EntityCapsManager manager) {
        capsManager = manager;
    }

    /**
     * Updates the Entity Capabilities Verification String
     * if EntityCaps is enabled
     */
    private void renewEntityCapsVersion() {
        if (capsManager != null && capsManager.entityCapsEnabled())
            capsManager.updateLocalEntityCaps();
    }
}<|MERGE_RESOLUTION|>--- conflicted
+++ resolved
@@ -513,11 +513,7 @@
 
         // If the node version is known, store the new entry.
         if (nvh != null) {
-<<<<<<< HEAD
-            if (EntityCapsManager.verifyDiscvoerInfoVersion(nvh.getVer(), nvh.getHash(), info))
-=======
             if (EntityCapsManager.verifyDiscoverInfoVersion(nvh.getVer(), nvh.getHash(), info))
->>>>>>> df022d15
                 EntityCapsManager.addDiscoverInfoByNode(nvh.getNodeVer(), info);
         }
 
