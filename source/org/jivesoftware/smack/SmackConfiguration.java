--- conflicted
+++ resolved
@@ -31,10 +31,7 @@
 
 import org.jivesoftware.smack.parsing.ExceptionThrowingCallback;
 import org.jivesoftware.smack.parsing.ParsingExceptionCallback;
-<<<<<<< HEAD
-=======
 import org.jivesoftware.smack.util.FileUtils;
->>>>>>> ab189706
 import org.xmlpull.mxp1.MXParser;
 import org.xmlpull.v1.XmlPullParser;
 
@@ -106,73 +103,8 @@
      */
     public static void setConfigFileUrl(String configFileUrl, ClassLoader loader) {
         try {
-<<<<<<< HEAD
-            // Get an array of class loaders to try loading the providers files from.
-            ClassLoader[] classLoaders = getClassLoaders();
-            for (ClassLoader classLoader : classLoaders) {
-                Enumeration<URL> configEnum = classLoader.getResources("META-INF/smack-config.xml");
-                while (configEnum.hasMoreElements()) {
-                    URL url = configEnum.nextElement();
-                    InputStream systemStream = null;
-                    try {
-                        systemStream = url.openStream();
-                        XmlPullParser parser = new MXParser();
-                        parser.setFeature(XmlPullParser.FEATURE_PROCESS_NAMESPACES, true);
-                        parser.setInput(systemStream, "UTF-8");
-                        int eventType = parser.getEventType();
-                        do {
-                            if (eventType == XmlPullParser.START_TAG) {
-                                if (parser.getName().equals("className")) {
-                                    // Attempt to load the class so that the class can get initialized
-                                    parseClassToLoad(parser);
-                                }
-                                else if (parser.getName().equals("packetReplyTimeout")) {
-                                    packetReplyTimeout = parseIntProperty(parser, packetReplyTimeout);
-                                }
-                                else if (parser.getName().equals("keepAliveInterval")) {
-                                    keepAliveInterval = parseIntProperty(parser, keepAliveInterval);
-                                }
-                                else if (parser.getName().equals("mechName")) {
-                                    defaultMechs.add(parser.nextText());
-                                } 
-                                else if (parser.getName().equals("localSocks5ProxyEnabled")) {
-                                    localSocks5ProxyEnabled = Boolean.parseBoolean(parser.nextText());
-                                } 
-                                else if (parser.getName().equals("localSocks5ProxyPort")) {
-                                    localSocks5ProxyPort = parseIntProperty(parser, localSocks5ProxyPort);
-                                }
-                                else if (parser.getName().equals("packetCollectorSize")) {
-                                    packetCollectorSize = parseIntProperty(parser, packetCollectorSize);
-                                }
-                                else if (parser.getName().equals("autoEnableEntityCaps")) {
-                                    autoEnableEntityCaps = Boolean.parseBoolean(parser.nextText());
-                                }
-                                else if (parser.getName().equals("autoEnableEntityCaps")) {
-                                    autoEnableEntityCaps = Boolean.parseBoolean(parser.nextText());
-                                }
-                            }
-                            eventType = parser.next();
-                        }
-                        while (eventType != XmlPullParser.END_DOCUMENT);
-                    }
-                    catch (Exception e) {
-                        e.printStackTrace();
-                    }
-                    finally {
-                        try {
-                            systemStream.close();
-                        }
-                        catch (Exception e) {
-                            // Ignore.
-                        }
-                    }
-                }
-            }
-        }
-=======
             configFileStream = FileUtils.getStreamForUrl(configFileUrl, loader);
         } 
->>>>>>> ab189706
         catch (Exception e) {
             throw new IllegalArgumentException("Failed to create input stream from specified file URL ["+ configFileUrl + "]", e);
         } 
@@ -377,8 +309,6 @@
     }
 
     /**
-<<<<<<< HEAD
-=======
      * Check if Entity Caps are enabled as default for every new connection
      * @return
      */
@@ -388,7 +318,6 @@
     }
 
     /**
->>>>>>> ab189706
      * Set if Entity Caps are enabled or disabled for every new connection
      * 
      * @param true if Entity Caps should be auto enabled, false if not
@@ -396,14 +325,6 @@
     public static void setAutoEnableEntityCaps(boolean b) {
         initialize();
         autoEnableEntityCaps = b;
-    }
-
-    /**
-     * Check if Entity Caps are enabled as default for every new connection
-     * @return
-     */
-    public static boolean autoEnableEntityCaps() {
-        return autoEnableEntityCaps;
     }
 
     /**
