<?xml version="1.0"?>

<!-- Smack Build Script ========================================== -->
<!-- Jive Software      ============================================== -->

<!--
    $RCSfile$
    $Revision$
    $Date$
-->

<project name="Smack" default="all" basedir="..">

    <!-- TASKDEFS -->
    <!-- ======================================================================================= -->
    <!-- ======================================================================================= -->

    <taskdef resource="net/sf/antcontrib/antcontrib.properties">
        <classpath>
            <pathelement location="${basedir}/build/ant-contrib-1.0b2.jar"/>
        </classpath>
    </taskdef>

    <!-- PROPERTIES -->
    <!-- ======================================================================================= -->

    <!-- Smack Version -->
    <property name="version.major" value="3" />
    <property name="version.minor" value="4" />
    <property name="version.revision" value="1" />
<<<<<<< HEAD
    <property name="version.extra" value="SNAPSHOT" />
=======
    <property name="version.extra" value="" />
>>>>>>> 0cec5713
	
    <var name="mutable-version" value="${version.major}.${version.minor}.${version.revision}"/>
    <var name="mutable-experimental-version" value="0.1"/>

    <available file=".git" type="dir" property="gitDir.present"/>

    <!-- <target name="git.revision" description="Store git revision in ${repository.version}" if="gitDir.present"> -->
    <if>
        <isset property="gitDir.present"/>
            <then>
                <exec executable="git" outputproperty="git.revision" failifexecutionfails="false" errorproperty="">
                    <arg value="log"/>
                    <arg value="-n 1"/>
                    <arg value="--pretty=format:%h"/>
                </exec>
            </then>
        </if>
        <condition property="repository.version" value="${git.revision}" else="">
            <and>
                <isset property="git.revision"/>
                <length string="${git.revision}" trim="yes" length="0" when="greater"/>
            </and>
        </condition>
    <!-- </target> -->

    <if>
        <length string="${version.extra}" when="greater" length="0"/>
        <then>
            <var name="mutable-version" value="${mutable-version}-${version.extra}"/>
            <var name="mutable-experimental-version" value="${mutable-experimental-version}-${version.extra}" />
        </then>
    </if>

    <if>
        <equals arg1="${dailybuild}" arg2="true" />
        <then>
            <tstamp>
                <format property="build.date" pattern="yyyyMMdd" locale="en"/>
            </tstamp>
            <var name="mutable-version" value="${mutable-version}-${build.date}" />
            <var name="mutable-experimental-version" value="${mutable-experimental-version}-${build.date}" />
        </then>
    </if>

    <if>
        <length string="${repository.version}" when="greater" length="0"/>
        <then>
            <var name="mutable-version" value="${mutable-version}-${repository.version}"/>
            <var name="mutable-experimental-version" value="${mutable-experimental-version}-${repository.version}" />
        </then>
    </if>

    <property name="version" value="${mutable-version}" />
    <property name="experimental.version" value="${mutable-experimental-version}" />

    <property name="bundle.name" value="org.igniterealtime.smack" />
    <property file="${basedir}/build/build.properties" />
    <property name="compile.dir" value="${basedir}/target/classes" />
    <property name="compile.test.dir" value="${basedir}/target/classes-test" />
    <property name="jar.dest.dir" value="${basedir}/target" />
    <property name="javadoc.dest.dir" value="${basedir}/target/javadoc" />
    <property name="merge.lib.dir" value="${basedir}/build/merge" />
    <property name="test.dir" value="${basedir}/test" />
    <property name="test-unit.dir" value="${basedir}/test-unit" />
    <property name="test-unit-reports.dir" value="${basedir}/test-reports" />
    <property name="resources.dir" value="${basedir}/build/resources" />
    <property name="jingle.extension.merge.lib.dir" value="${basedir}/jingle/extension/build/merge" />
    <property name="jingle.extension.lib.dir" value="${basedir}/jingle/extension/build/lib" />

    <!-- Test props - override these defaults in the properties file or in command line -->
    <property name="test.host" value="localhost" />
    <property name="test.port" value="5222" />
    <property name="test.admin.username" value="admin" />
    <property name="test.admin.password" value="admin" />
    <property name="test.admin.resource" value="Test" />
    <property name="test.smack.debug" value="false" />

    <!-- PATHS, DEPENDIENCIES, PATTERNS -->
    <!-- ======================================================================================= -->
    <!-- ======================================================================================= -->

    <patternset id="test.cases">
        <include name="org/jivesoftware/smack/**/*Test.java" />
        <include name="org/jivesoftware/smackx/**/*Test.java" />
        <exclude name="org/jivesoftware/smack/**/Messenger*Test.java" />
    </patternset>

    <patternset id="messenger.test.cases">
        <include name="org/jivesoftware/smack/**/Messenger*Test.java" />
    </patternset>

    <!-- TARGETS -->
    <!-- ======================================================================================= -->

    <!-- all -->
    <!-- ======================================================================================= -->
    <target name="all" depends="jar" description="Calls 'jar' target by default">
    </target>

    <!-- compile -->
    <!-- ======================================================================================= -->
    <target name="compile" description="Compiles all source to ${compile.dir}.">
        <!-- make target dir -->
        <mkdir dir="${compile.dir}" />
        <javac
            destdir="${compile.dir}"
            includeAntRuntime="no"
            debug="on"
            source="1.6"
            target="1.6"
        >
            <src path="${basedir}/source" />
            <classpath>
                <fileset dir="${merge.lib.dir}">
                    <include name="*.jar"/>
                </fileset>
            </classpath>
        </javac>
        <mkdir dir="${compile.dir}/jingle/extension" />
        <javac
            destdir="${compile.dir}/jingle/extension"
            includeAntRuntime="no"
            debug="on"
            source="1.6"
            target="1.6"
        >
            <src path="${basedir}/jingle/extension/source" />
            <classpath>
                <fileset dir="${merge.lib.dir}">
                    <include name="*.jar"/>
                </fileset>
                <fileset dir="${jingle.extension.lib.dir}">
                    <include name="*.jar"/>
                </fileset>
                                <fileset dir="${jingle.extension.merge.lib.dir}">
                    <include name="*.jar"/>
                </fileset>
                                <pathelement path="${compile.dir}"/>
            </classpath>
        </javac>

        <mkdir dir="${compile.dir}/workgroup" />
        <javac
            destdir="${compile.dir}/workgroup"
            includeAntRuntime="no"
            debug="on"
            source="1.6"
            target="1.6"
        >
            <src path="${basedir}/workgroup/source" />
            <classpath>
                <fileset dir="${merge.lib.dir}">
                    <include name="*.jar"/>
                </fileset>
                <pathelement path="${compile.dir}"/>
            </classpath>
        </javac>

        <mkdir dir="${compile.dir}/experimental" />
        <javac
            destdir="${compile.dir}/experimental"
            includeAntRuntime="no"
            debug="on"
            source="1.6"
            target="1.6"
        >
            <src path="${basedir}/experimental/source" />
            <classpath>
                <fileset dir="${merge.lib.dir}">
                    <include name="*.jar"/>
                </fileset>
                <pathelement path="${compile.dir}"/>
            </classpath>
        </javac>
    </target>

    <!-- compile-test -->
    <!-- ======================================================================================= -->
    <target name="compile-test" description="Compiles all source to ${compile.dir}.">
        <!-- make target dir -->
        <mkdir dir="${compile.test.dir}" />
        <javac
            destdir="${compile.test.dir}"
            includeAntRuntime="no"
            debug="on"
            source="1.6"
            target="1.6"
        >
            <src path="${basedir}/source" />
            <src path="${test.dir}" />
            <src path="${test-unit.dir}" />
            <classpath>
                <fileset dir="${merge.lib.dir}">
                    <include name="*.jar"/>
                </fileset>
                <fileset dir="${basedir}/build">
                    <include name="junit-4.10.jar"/>
                    <include name="mockito-all-1.8.2.jar"/>
                    <include name="powermock-mockito-1.3.5-full.jar"/>
                </fileset>
                <fileset dir ="${basedir}/build/build">
                    <include name="xmlunit.jar"/>
                    <include name="java-xmlbuilder-0.3.jar" />
                </fileset>
                <pathelement location="${compile.dir}" />
            </classpath>
        </javac>
    </target>

    <!-- jar -->
    <!-- ======================================================================================= -->
    <target name="jar" depends="compile" unless="jar.uptodate" description="Produces smack.jar">
<<<<<<< HEAD
    	<property name="smack.jar.name" value="${jar.dest.dir}/smack-${version}.jar" />
=======
        <copy todir="${compile.dir}/META-INF" file="${basedir}/build/resources/META-INF/jul.properties" />
        <copy todir="${compile.dir}/META-INF" file="${basedir}/build/resources/META-INF/smack-config.xml" />
        <copy todir="${compile.dir}/META-INF" file="${basedir}/build/resources/META-INF/core.providers" />
        <property name="smack.jar.name" value="${jar.dest.dir}/smack-${version}.jar" />
>>>>>>> 0cec5713
        <jar destfile="${smack.jar.name}"
            basedir="${compile.dir}"
            includes="org/jivesoftware/smack/**/*.class" >
            <zipfileset src="${merge.lib.dir}/xpp.jar" />
            <metainf dir="${basedir}/build/resources/META-INF/" includes="jul.properties smack-config.xml core.providers" />
        </jar>
        <taskdef resource="aQute/bnd/ant/taskdef.properties" classpath="${basedir}/build/build/biz.aQute.bnd.jar"/>
        <bndwrap jars="${smack.jar.name}" output="${smack.jar.name}" />
        <jar file="${smack.jar.name}" update="true">
            <manifest>
                <attribute name="Bundle-SymbolicName" value="${bundle.name}" />
                <attribute name="Bundle-Version" value="${version}" />
            </manifest>
        </jar>
<<<<<<< HEAD
    	
    	<property name="smackx.jar.name" value="${jar.dest.dir}/smackx-${version}.jar" />
=======

        <property name="smackx.jar.name" value="${jar.dest.dir}/smackx-${version}.jar" />
        <copy todir="${compile.dir}/META-INF" file="${basedir}/build/resources/META-INF/extension.providers" />
>>>>>>> 0cec5713
        <jar destfile="${smackx.jar.name}"
            basedir="${compile.dir}"
            includes="org/jivesoftware/smackx/**/*.class"
            excludes="org/jivesoftware/smackx/debugger/*.class">
            <manifest>
                <attribute name="Class-Path" value="smack.jar" />
            </manifest>
            <metainf dir="${basedir}/build/resources/META-INF/" includes="extension.providers" />
            <zipfileset src="${merge.lib.dir}/jzlib.jar"/>
        </jar>
        <bndwrap jars="${smackx.jar.name}" output="${smackx.jar.name}" />
        <jar file="${smackx.jar.name}" update="true">
            <manifest>
                <attribute name="Bundle-SymbolicName" value="${bundle.name}-ext" />
                <attribute name="Bundle-Version" value="${version}" />
                <attribute name="Fragment-Host" value="${bundle.name};bundle-version=${version}" />
            </manifest>
        </jar>

        <property name="debug.jar.name" value="${jar.dest.dir}/smackx-debug-${version}.jar" />
        <copy todir="${compile.dir}/images">
            <fileset dir="${basedir}/build/resources/images">
                <include name="*.png"/>
            </fileset>
        </copy>
        <jar destfile="${debug.jar.name}"
            basedir="${compile.dir}"
            includes="org/jivesoftware/smackx/debugger/*.class, **/*.png">
            <manifest>
                <attribute name="Class-Path" value="smack.jar" />
            </manifest>
        </jar>
        <bndwrap jars="${debug.jar.name}" output="${debug.jar.name}" />
        <jar file="${debug.jar.name}" update="true">
            <manifest>
                <attribute name="Bundle-SymbolicName" value="${bundle.name}-debug" />
                <attribute name="Bundle-Version" value="${version}" />
                <attribute name="Fragment-Host" value="${bundle.name};bundle-version=${version}" />
            </manifest>
        </jar>

        <property name="jingle.jar.name" value="${jar.dest.dir}/smackx-jingle-${version}.jar" />
        <jar destfile="${jingle.jar.name}"
            basedir="${compile.dir}/jingle/extension"
            includes="org/jivesoftware/smackx/**/*.class">
            <manifest>
                <attribute name="Class-Path" value="smack.jar, smackx.jar" />
            </manifest>
            <zipfileset src="${jingle.extension.merge.lib.dir}/jstun.jar"/>
        </jar>
        <bndwrap jars="${jingle.jar.name}" output="${jingle.jar.name}" />
        <jar file="${jingle.jar.name}" update="true">
            <manifest>
                <attribute name="Bundle-SymbolicName" value="${bundle.name}-jingle" />
                <attribute name="Bundle-Version" value="${version}" />
                <attribute name="Fragment-Host" value="${bundle.name};bundle-version=${version}" />
            </manifest>
        </jar>

<<<<<<< HEAD
    	<property name="workgroup.jar.name" value="${jar.dest.dir}/smackx-workgroup-${version}.jar" />
=======
        <property name="workgroup.jar.name" value="${jar.dest.dir}/smackx-workgroup-${version}.jar" />
        <copy todir="${compile.dir}/workgroup/META-INF" file="${basedir}/workgroup/resources/META-INF/workgroup.providers" />
>>>>>>> 0cec5713
        <jar destfile="${workgroup.jar.name}"
            basedir="${compile.dir}/workgroup"
            includes="org/jivesoftware/smackx/workgroup/**/*.class">
            <manifest>
                <attribute name="Class-Path" value="smack.jar, smackx.jar" />
            </manifest>
	    <metainf dir="${basedir}/workgroup/resources/META-INF/" includes="workgroup.providers" />
        </jar>
        <bndwrap jars="${workgroup.jar.name}" output="${workgroup.jar.name}" />
        <jar file="${workgroup.jar.name}" update="true">
            <manifest>
                <attribute name="Bundle-SymbolicName" value="${bundle.name}-workgroup" />
                <attribute name="Bundle-Version" value="${version}" />
                <attribute name="Fragment-Host" value="${bundle.name};bundle-version=${version}" />
            </manifest>
        </jar>

<<<<<<< HEAD
    	<property name="experimental.jar.name" value="${jar.dest.dir}/smackx-experimental-${experimental.version}.jar" />
=======
        <property name="experimental.jar.name" value="${jar.dest.dir}/smackx-experimental-${experimental.version}.jar" />
        <copy todir="${compile.dir}/experimental/META-INF" file="${basedir}/experimental/resources/META-INF/experimental.providers" />
>>>>>>> 0cec5713
        <jar destfile="${experimental.jar.name}"
            basedir="${compile.dir}/experimental"
            includes="org/jivesoftware/smackx/**/*.class" >
            <manifest>
                <attribute name="Class-Path" value="smack.jar, smackx.jar" />
            </manifest>
            <metainf dir="${basedir}/experimental/resources/META-INF/" includes="experimental.providers" />
        </jar>
        <bndwrap jars="${experimental.jar.name}" output="${experimental.jar.name}" />
        <jar file="${experimental.jar.name}" update="true">
            <manifest>
                <attribute name="Bundle-SymbolicName" value="${bundle.name}-experimental" />
                <attribute name="Bundle-Version" value="${version}" />
                <attribute name="Fragment-Host" value="${bundle.name};bundle-version=${experimental.version}" />
            </manifest>
        </jar>

    <!--
        <delete file="${compile.dir}/META-INF/smack-config.xml" />
        <delete file="${compile.dir}/META-INF/*.providers" />
        <delete>
            <fileset dir="${compile.dir}/images">
                <include name="*.png"/>
            </fileset>
        </delete>
        -->
    </target>

    <!-- jar -->
    <!-- ======================================================================================= -->
    <target name="jar-test" depends="compile-test" description="Produces jar of test code">
        <jar destfile="${jar.dest.dir}/smack-test.jar"
            basedir="${compile.test.dir}"
            includes="org/jivesoftware/smack/**/*.class" >
            <metainf dir="${basedir}/build/resources/META-INF/" includes="jul.properties smack-config.xml core.providers" />
        </jar>
    </target>

    <target name="jar-test-smackx" depends="compile-test" description="Produces jar of test code">
        <jar destfile="${jar.dest.dir}/smack-test-smackx.jar"
            basedir="${compile.test.dir}"
            includes="org/jivesoftware/smackx/**/*.class, org/jivesoftware/util/**/*.class" >
            <metainf dir="${basedir}/build/resources/META-INF/" includes="extension.providers" />
	</jar>
    </target>


    <!-- javadoc -->
    <!-- ======================================================================================= -->
    <target name="javadoc" description="JavaDocs the Smack source code">

        <mkdir dir="${javadoc.dest.dir}" />
        <javadoc
            packagenames="org.jivesoftware.smack.*, org.jivesoftware.smackx.*"
            excludepackagenames="org.jivesoftware.smack.util.collections"
            sourcepath="${basedir}/source"
            destdir="${javadoc.dest.dir}"
            author="true"
            windowtitle="Smack ${version} Documentation"
            overview="${basedir}/source/overview.html"
        >
            <classpath>
                <fileset dir="${merge.lib.dir}">
                    <include name="*.jar"/>
                </fileset>
            </classpath>
            <doctitle><![CDATA[<font face="arial,helvetica">Smack ${version}</font>]]></doctitle>
            <header><![CDATA[<b>Smack</b>]]></header>
            <bottom><![CDATA[<i>Copyright &copy; 2003-2007 Jive Software. </i>]]></bottom>
            <link href="http://docs.oracle.com/javase/7/docs/api/" />
        </javadoc>
</target>


    <!-- test -->
    <!-- ======================================================================================= -->
    <target name="func-test" depends="compile, jar-test" unless="no.test">
        <antcall target="test.messenger"/>
        <antcall target="test"/>
    </target>


    <!-- test -->
    <!-- ======================================================================================= -->
    <target name="test" depends="compile, jar-test" unless="no.test">

        <echo>


            **** no.test: ${no.test}


        </echo>

        <property name="test.messenger" value="false" />

        <if>
            <not><equals arg1="test.messenger" arg2="true" /></not>
            <then>
                <property name="test.classes" value="test.cases" />
            </then>
        </if>

        <junit printsummary="on"
            fork="true"
            haltonfailure="false"
            failureproperty="tests.failed"
            showoutput="true">

            <sysproperty key="smack.test.host" value="${test.host}" />
            <sysproperty key="smack.test.port" value="${test.port}" />
            <sysproperty key="smack.test.admin.username" value="${test.admin.username}" />
            <sysproperty key="smack.test.admin.password" value="${test.admin.password}" />
            <sysproperty key="smack.test.admin.resource" value="${test.admin.resource}" />
            <sysproperty key="smack.debug" value="${test.smack.debug}" />

            <classpath>
                <fileset dir="${merge.lib.dir}">
                    <include name="*.jar"/>
                </fileset>
                <fileset dir="${basedir}/build">
                    <include name="junit-4.10.jar"/>
                    <include name="mockito-all-1.8.2.jar"/>
                    <include name="powermock-mockito-1.3.5-full.jar"/>
                </fileset>
                <fileset dir ="${basedir}/build/build">
                        <include name="xmlunit.jar"/>
                                <include name="java-xmlbuilder-0.3.jar" />
                </fileset>
                <fileset dir="${jar.dest.dir}">
                    <include name="smack-test.jar"/>
                </fileset>
                <pathelement location="${compile.dir}" />
                <pathelement location="${test.dir}" />
                <pathelement location="${resources.dir}" />
            </classpath>

            <formatter type="brief" usefile="false"/>

            <batchtest>
                <fileset dir="${basedir}/test">
                    <patternset refid="${test.classes}" />
                </fileset>
            </batchtest>
        </junit>

        <fail if="tests.failed" message="** Tests failed, see test log. **" />
    </target>

    <!-- test-unit -->
    <!-- ======================================================================================= -->
    <target name="test-unit" depends="compile, jar-test, jar-test-smackx" unless="no.test">
        <mkdir dir="${test-unit-reports.dir}" />
        <junit printsummary="on"
            fork="false"
            haltonfailure="false"
            failureproperty="tests.failed"
            showoutput="true"
            reloading="false" >

            <classpath>
                <fileset dir="${merge.lib.dir}">
                    <include name="*.jar"/>
                </fileset>
                <fileset dir="${basedir}/build">
                    <include name="junit-4.10.jar"/>
                    <include name="mockito-all-1.8.2.jar"/>
                    <include name="powermock-mockito-1.3.5-full.jar"/>
                </fileset>
                <fileset dir ="${basedir}/build/build">
                    <include name="xmlunit.jar"/>
                    <include name="java-xmlbuilder-0.3.jar" />
                </fileset>
                <fileset dir="${jar.dest.dir}">
                    <include name="smack-test.jar"/>
                    <include name="smack-test-smackx.jar" />
                </fileset>
                <pathelement location="${compile.dir}" />
                <pathelement location="${test-unit.dir}" />
                <pathelement location="${resources.dir}" />
            </classpath>

            <formatter type="brief" usefile="false"/>
            <formatter type="xml" />

            <batchtest todir="${test-unit-reports.dir}">
                <fileset dir="${basedir}/test-unit">
                    <patternset refid="test.cases" />
                </fileset>
            </batchtest>
        </junit>

        <fail if="tests.failed" message="** Tests failed, see test log. **" />
    </target>

    <!-- test -->
    <!-- ======================================================================================= -->
    <target name="test.messenger" depends="compile, jar-test" unless="no.test">
        <antcall target="test" inheritall="true" inheritrefs="true">
            <param name="test.messenger" value="true" />
            <param name="test.classes" value="messenger.test.cases" />
        </antcall>
    </target>


    <!-- release -->
    <!-- ======================================================================================= -->
    <target name="release" description="Builds a release" depends="jar,javadoc">
        <ant antfile="${basedir}/build/release.xml" />
    </target>

    <!-- checkcode -->
    <!-- ======================================================================================= -->
    <target name="checkcode" >
        <taskdef name="pmd" classname="net.sourceforge.pmd.ant.PMDTask">
            <classpath>
                <pathelement location="${basedir}/build/pmd.jar" />
                <pathelement location="${basedir}/build/asm.jar" />
                <pathelement location="${basedir}/build/jaxen.jar" />
            </classpath>
        </taskdef>
        <pmd shortFilenames="true">
            <ruleset>migrating</ruleset>
            <ruleset>finalizers</ruleset>
            <formatter type="html" toFile="target/pmd_report.html" toConsole="true" />
            <fileset dir="source/">
                <include name="**/*.java" />
            </fileset>
        </pmd>
    </target>

    <!-- clean -->
    <!-- ======================================================================================= -->
    <target name="clean" description="Deletes all generated content.">
        <delete dir="${javadoc.dest.dir}" />
        <delete dir="${compile.dir}" />
        <delete dir="${compile.test.dir}" />
        <delete file="${basedir}/smack.jar" />
        <delete file="${basedir}/smackx.jar" />
        <delete file="${basedir}/smackx-debug.jar" />
        <delete file="${basedir}/smack-test.jar" />
        <delete file="${basedir}/smackx-test.jar" />
        <delete file="${basedir}/smackx-jingle.jar" />
        <delete dir="${basedir}/target" />
    </target>

</project>

<!-- Local Variables: -->
<!-- indent-tabs-mode: nil -->
<!-- End: --><|MERGE_RESOLUTION|>--- conflicted
+++ resolved
@@ -26,16 +26,12 @@
 
     <!-- Smack Version -->
     <property name="version.major" value="3" />
-    <property name="version.minor" value="4" />
-    <property name="version.revision" value="1" />
-<<<<<<< HEAD
+    <property name="version.minor" value="5" />
+    <property name="version.revision" value="0" />
     <property name="version.extra" value="SNAPSHOT" />
-=======
-    <property name="version.extra" value="" />
->>>>>>> 0cec5713
-	
+
     <var name="mutable-version" value="${version.major}.${version.minor}.${version.revision}"/>
-    <var name="mutable-experimental-version" value="0.1"/>
+    <var name="mutable-experimental-version" value="0.2"/>
 
     <available file=".git" type="dir" property="gitDir.present"/>
 
@@ -245,14 +241,7 @@
     <!-- jar -->
     <!-- ======================================================================================= -->
     <target name="jar" depends="compile" unless="jar.uptodate" description="Produces smack.jar">
-<<<<<<< HEAD
-    	<property name="smack.jar.name" value="${jar.dest.dir}/smack-${version}.jar" />
-=======
-        <copy todir="${compile.dir}/META-INF" file="${basedir}/build/resources/META-INF/jul.properties" />
-        <copy todir="${compile.dir}/META-INF" file="${basedir}/build/resources/META-INF/smack-config.xml" />
-        <copy todir="${compile.dir}/META-INF" file="${basedir}/build/resources/META-INF/core.providers" />
         <property name="smack.jar.name" value="${jar.dest.dir}/smack-${version}.jar" />
->>>>>>> 0cec5713
         <jar destfile="${smack.jar.name}"
             basedir="${compile.dir}"
             includes="org/jivesoftware/smack/**/*.class" >
@@ -267,14 +256,7 @@
                 <attribute name="Bundle-Version" value="${version}" />
             </manifest>
         </jar>
-<<<<<<< HEAD
-    	
-    	<property name="smackx.jar.name" value="${jar.dest.dir}/smackx-${version}.jar" />
-=======
-
         <property name="smackx.jar.name" value="${jar.dest.dir}/smackx-${version}.jar" />
-        <copy todir="${compile.dir}/META-INF" file="${basedir}/build/resources/META-INF/extension.providers" />
->>>>>>> 0cec5713
         <jar destfile="${smackx.jar.name}"
             basedir="${compile.dir}"
             includes="org/jivesoftware/smackx/**/*.class"
@@ -334,19 +316,14 @@
             </manifest>
         </jar>
 
-<<<<<<< HEAD
-    	<property name="workgroup.jar.name" value="${jar.dest.dir}/smackx-workgroup-${version}.jar" />
-=======
         <property name="workgroup.jar.name" value="${jar.dest.dir}/smackx-workgroup-${version}.jar" />
-        <copy todir="${compile.dir}/workgroup/META-INF" file="${basedir}/workgroup/resources/META-INF/workgroup.providers" />
->>>>>>> 0cec5713
         <jar destfile="${workgroup.jar.name}"
             basedir="${compile.dir}/workgroup"
             includes="org/jivesoftware/smackx/workgroup/**/*.class">
             <manifest>
                 <attribute name="Class-Path" value="smack.jar, smackx.jar" />
             </manifest>
-	    <metainf dir="${basedir}/workgroup/resources/META-INF/" includes="workgroup.providers" />
+        <metainf dir="${basedir}/workgroup/resources/META-INF/" includes="workgroup.providers" />
         </jar>
         <bndwrap jars="${workgroup.jar.name}" output="${workgroup.jar.name}" />
         <jar file="${workgroup.jar.name}" update="true">
@@ -357,12 +334,7 @@
             </manifest>
         </jar>
 
-<<<<<<< HEAD
-    	<property name="experimental.jar.name" value="${jar.dest.dir}/smackx-experimental-${experimental.version}.jar" />
-=======
         <property name="experimental.jar.name" value="${jar.dest.dir}/smackx-experimental-${experimental.version}.jar" />
-        <copy todir="${compile.dir}/experimental/META-INF" file="${basedir}/experimental/resources/META-INF/experimental.providers" />
->>>>>>> 0cec5713
         <jar destfile="${experimental.jar.name}"
             basedir="${compile.dir}/experimental"
             includes="org/jivesoftware/smackx/**/*.class" >
@@ -406,7 +378,7 @@
             basedir="${compile.test.dir}"
             includes="org/jivesoftware/smackx/**/*.class, org/jivesoftware/util/**/*.class" >
             <metainf dir="${basedir}/build/resources/META-INF/" includes="extension.providers" />
-	</jar>
+        </jar>
     </target>
 
 
@@ -434,7 +406,7 @@
             <bottom><![CDATA[<i>Copyright &copy; 2003-2007 Jive Software. </i>]]></bottom>
             <link href="http://docs.oracle.com/javase/7/docs/api/" />
         </javadoc>
-</target>
+    </target>
 
 
     <!-- test -->
