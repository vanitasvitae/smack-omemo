--- conflicted
+++ resolved
@@ -5,13 +5,8 @@
 	apply plugin: 'eclipse'
 
 	ext {
-<<<<<<< HEAD
 		shortVersion = '4.1.0-alpha1'
 		isSnapshot = true
-=======
-		shortVersion = '4.0.0'
-		isSnapshot = false
->>>>>>> 120be69a
 		gitCommit = getGitCommit()
 		javadocAllDir = new File(buildDir, 'javadoc')
 		documentationDir = new File(projectDir, 'documentation')
