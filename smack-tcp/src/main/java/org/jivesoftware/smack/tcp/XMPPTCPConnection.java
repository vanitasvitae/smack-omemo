/**
 *
 * Copyright 2003-2007 Jive Software.
 *
 * Licensed under the Apache License, Version 2.0 (the "License");
 * you may not use this file except in compliance with the License.
 * You may obtain a copy of the License at
 *
 *     http://www.apache.org/licenses/LICENSE-2.0
 *
 * Unless required by applicable law or agreed to in writing, software
 * distributed under the License is distributed on an "AS IS" BASIS,
 * WITHOUT WARRANTIES OR CONDITIONS OF ANY KIND, either express or implied.
 * See the License for the specific language governing permissions and
 * limitations under the License.
 */
package org.jivesoftware.smack.tcp;

import java.io.BufferedReader;
import java.io.IOException;
import java.io.InputStream;
import java.io.InputStreamReader;
import java.io.OutputStream;
import java.io.OutputStreamWriter;
import java.io.Writer;
import java.net.InetAddress;
import java.net.InetSocketAddress;
import java.net.Socket;
import java.security.KeyManagementException;
import java.security.KeyStoreException;
import java.security.NoSuchAlgorithmException;
import java.security.NoSuchProviderException;
import java.security.UnrecoverableKeyException;
import java.security.cert.CertificateException;
import java.util.ArrayList;
import java.util.Collection;
import java.util.Iterator;
import java.util.LinkedHashSet;
import java.util.LinkedList;
import java.util.List;
import java.util.Map;
import java.util.Set;
import java.util.concurrent.ArrayBlockingQueue;
import java.util.concurrent.BlockingQueue;
import java.util.concurrent.ConcurrentHashMap;
import java.util.concurrent.ConcurrentLinkedQueue;
import java.util.concurrent.Semaphore;
import java.util.concurrent.TimeUnit;
import java.util.concurrent.atomic.AtomicBoolean;
import java.util.logging.Level;
import java.util.logging.Logger;

import javax.net.SocketFactory;
import javax.net.ssl.HostnameVerifier;
import javax.net.ssl.SSLSession;
import javax.net.ssl.SSLSocket;

import org.jivesoftware.smack.AbstractConnectionListener;
import org.jivesoftware.smack.AbstractXMPPConnection;
import org.jivesoftware.smack.ConnectionConfiguration;
import org.jivesoftware.smack.ConnectionConfiguration.SecurityMode;
import org.jivesoftware.smack.SmackConfiguration;
import org.jivesoftware.smack.SmackException;
import org.jivesoftware.smack.SmackException.AlreadyConnectedException;
import org.jivesoftware.smack.SmackException.AlreadyLoggedInException;
import org.jivesoftware.smack.SmackException.ConnectionException;
import org.jivesoftware.smack.SmackException.NoResponseException;
import org.jivesoftware.smack.SmackException.NotConnectedException;
import org.jivesoftware.smack.SmackException.NotLoggedInException;
import org.jivesoftware.smack.SmackException.SecurityRequiredByServerException;
import org.jivesoftware.smack.SmackException.SmackWrappedException;
import org.jivesoftware.smack.SmackFuture;
import org.jivesoftware.smack.StanzaListener;
import org.jivesoftware.smack.SynchronizationPoint;
import org.jivesoftware.smack.XMPPConnection;
import org.jivesoftware.smack.XMPPException;
import org.jivesoftware.smack.XMPPException.FailedNonzaException;
import org.jivesoftware.smack.XMPPException.StreamErrorException;
import org.jivesoftware.smack.compress.packet.Compress;
import org.jivesoftware.smack.compress.packet.Compressed;
import org.jivesoftware.smack.compression.XMPPInputOutputStream;
import org.jivesoftware.smack.filter.StanzaFilter;
import org.jivesoftware.smack.packet.Element;
import org.jivesoftware.smack.packet.IQ;
import org.jivesoftware.smack.packet.Message;
import org.jivesoftware.smack.packet.Nonza;
import org.jivesoftware.smack.packet.Presence;
import org.jivesoftware.smack.packet.Stanza;
import org.jivesoftware.smack.packet.StartTls;
import org.jivesoftware.smack.packet.StreamError;
import org.jivesoftware.smack.packet.StreamOpen;
import org.jivesoftware.smack.proxy.ProxyInfo;
import org.jivesoftware.smack.sasl.packet.SaslStreamElements;
import org.jivesoftware.smack.sasl.packet.SaslStreamElements.Challenge;
import org.jivesoftware.smack.sasl.packet.SaslStreamElements.SASLFailure;
import org.jivesoftware.smack.sasl.packet.SaslStreamElements.Success;
import org.jivesoftware.smack.sm.SMUtils;
import org.jivesoftware.smack.sm.StreamManagementException;
import org.jivesoftware.smack.sm.StreamManagementException.StreamIdDoesNotMatchException;
import org.jivesoftware.smack.sm.StreamManagementException.StreamManagementCounterError;
import org.jivesoftware.smack.sm.StreamManagementException.StreamManagementNotEnabledException;
import org.jivesoftware.smack.sm.packet.StreamManagement;
import org.jivesoftware.smack.sm.packet.StreamManagement.AckAnswer;
import org.jivesoftware.smack.sm.packet.StreamManagement.AckRequest;
import org.jivesoftware.smack.sm.packet.StreamManagement.Enable;
import org.jivesoftware.smack.sm.packet.StreamManagement.Enabled;
import org.jivesoftware.smack.sm.packet.StreamManagement.Failed;
import org.jivesoftware.smack.sm.packet.StreamManagement.Resume;
import org.jivesoftware.smack.sm.packet.StreamManagement.Resumed;
import org.jivesoftware.smack.sm.packet.StreamManagement.StreamManagementFeature;
import org.jivesoftware.smack.sm.predicates.Predicate;
import org.jivesoftware.smack.sm.provider.ParseStreamManagement;
import org.jivesoftware.smack.util.ArrayBlockingQueueWithShutdown;
import org.jivesoftware.smack.util.Async;
import org.jivesoftware.smack.util.CloseableUtil;
import org.jivesoftware.smack.util.PacketParserUtils;
import org.jivesoftware.smack.util.StringUtils;
import org.jivesoftware.smack.util.TLSUtils;
import org.jivesoftware.smack.util.XmlStringBuilder;
import org.jivesoftware.smack.util.dns.HostAddress;

import org.jxmpp.jid.impl.JidCreate;
import org.jxmpp.jid.parts.Resourcepart;
import org.jxmpp.stringprep.XmppStringprepException;
import org.jxmpp.util.XmppStringUtils;
import org.xmlpull.v1.XmlPullParser;
import org.xmlpull.v1.XmlPullParserException;

/**
 * Creates a socket connection to an XMPP server. This is the default connection
 * to an XMPP server and is specified in the XMPP Core (RFC 6120).
 *
 * @see XMPPConnection
 * @author Matt Tucker
 */
public class XMPPTCPConnection extends AbstractXMPPConnection {

    private static final int QUEUE_SIZE = 500;
    private static final Logger LOGGER = Logger.getLogger(XMPPTCPConnection.class.getName());

    /**
     * The socket which is used for this connection.
     */
    private Socket socket;

    /**
     *
     */
    private boolean disconnectedButResumeable = false;

    private SSLSocket secureSocket;

    private final Semaphore readerWriterSemaphore = new Semaphore(2);

    /**
     * Protected access level because of unit test purposes
     */
    protected final PacketWriter packetWriter = new PacketWriter();

    /**
     * Protected access level because of unit test purposes
     */
    protected final PacketReader packetReader = new PacketReader();

    private final SynchronizationPoint<Exception> initialOpenStreamSend = new SynchronizationPoint<>(
                    this, "initial open stream element send to server");

    /**
     *
     */
    private final SynchronizationPoint<XMPPException> maybeCompressFeaturesReceived = new SynchronizationPoint<XMPPException>(
                    this, "stream compression feature");

    /**
     *
     */
    private final SynchronizationPoint<SmackException> compressSyncPoint = new SynchronizationPoint<>(
                    this, "stream compression");

    /**
     * The default bundle and defer callback, used for new connections.
     * @see bundleAndDeferCallback
     */
    private static BundleAndDeferCallback defaultBundleAndDeferCallback;

    /**
     * The used bundle and defer callback.
     * <p>
     * Although this field may be set concurrently, the 'volatile' keyword was deliberately not added, in order to avoid
     * having a 'volatile' read within the writer threads loop.
     * </p>
     */
    private BundleAndDeferCallback bundleAndDeferCallback = defaultBundleAndDeferCallback;

    private static boolean useSmDefault = true;

    private static boolean useSmResumptionDefault = true;

    /**
     * The stream ID of the stream that is currently resumable, ie. the stream we hold the state
     * for in {@link #clientHandledStanzasCount}, {@link #serverHandledStanzasCount} and
     * {@link #unacknowledgedStanzas}.
     */
    private String smSessionId;

    private final SynchronizationPoint<FailedNonzaException> smResumedSyncPoint = new SynchronizationPoint<>(
                    this, "stream resumed element");

    private final SynchronizationPoint<SmackException> smEnabledSyncPoint = new SynchronizationPoint<>(
                    this, "stream enabled element");

    /**
     * The client's preferred maximum resumption time in seconds.
     */
    private int smClientMaxResumptionTime = -1;

    /**
     * The server's preferred maximum resumption time in seconds.
     */
    private int smServerMaxResumptionTime = -1;

    /**
     * Indicates whether Stream Management (XEP-198) should be used if it's supported by the server.
     */
    private boolean useSm = useSmDefault;
    private boolean useSmResumption = useSmResumptionDefault;

    /**
     * The counter that the server sends the client about it's current height. For example, if the server sends
     * {@code <a h='42'/>}, then this will be set to 42 (while also handling the {@link #unacknowledgedStanzas} queue).
     */
    private long serverHandledStanzasCount = 0;

    /**
     * The counter for stanzas handled ("received") by the client.
     * <p>
     * Note that we don't need to synchronize this counter. Although JLS 17.7 states that reads and writes to longs are
     * not atomic, it guarantees that there are at most 2 separate writes, one to each 32-bit half. And since
     * {@link SMUtils#incrementHeight(long)} masks the lower 32 bit, we only operate on one half of the long and
     * therefore have no concurrency problem because the read/write operations on one half are guaranteed to be atomic.
     * </p>
     */
    private long clientHandledStanzasCount = 0;

    private BlockingQueue<Stanza> unacknowledgedStanzas;

    /**
     * Set to true if Stream Management was at least once enabled for this connection.
     */
    private boolean smWasEnabledAtLeastOnce = false;

    /**
     * This listeners are invoked for every stanza that got acknowledged.
     * <p>
     * We use a {@link ConcurrentLinkedQueue} here in order to allow the listeners to remove
     * themselves after they have been invoked.
     * </p>
     */
    private final Collection<StanzaListener> stanzaAcknowledgedListeners = new ConcurrentLinkedQueue<>();

    /**
     * This listeners are invoked for a acknowledged stanza that has the given stanza ID. They will
     * only be invoked once and automatically removed after that.
     */
    private final Map<String, StanzaListener> stanzaIdAcknowledgedListeners = new ConcurrentHashMap<>();

    /**
     * Predicates that determine if an stream management ack should be requested from the server.
     * <p>
     * We use a linked hash set here, so that the order how the predicates are added matches the
     * order in which they are invoked in order to determine if an ack request should be send or not.
     * </p>
     */
    private final Set<StanzaFilter> requestAckPredicates = new LinkedHashSet<>();

    @SuppressWarnings("HidingField")
    private final XMPPTCPConnectionConfiguration config;

    /**
     * Creates a new XMPP connection over TCP (optionally using proxies).
     * <p>
     * Note that XMPPTCPConnection constructors do not establish a connection to the server
     * and you must call {@link #connect()}.
     * </p>
     *
     * @param config the connection configuration.
     */
    public XMPPTCPConnection(XMPPTCPConnectionConfiguration config) {
        super(config);
        this.config = config;
        addConnectionListener(new AbstractConnectionListener() {
            @Override
            public void connectionClosedOnError(Exception e) {
                if (e instanceof XMPPException.StreamErrorException || e instanceof StreamManagementException) {
                    dropSmState();
                }
            }
        });
    }

    /**
     * Creates a new XMPP connection over TCP.
     * <p>
     * Note that {@code jid} must be the bare JID, e.g. "user@example.org". More fine-grained control over the
     * connection settings is available using the {@link #XMPPTCPConnection(XMPPTCPConnectionConfiguration)}
     * constructor.
     * </p>
     *
     * @param jid the bare JID used by the client.
     * @param password the password or authentication token.
     * @throws XmppStringprepException
     */
    public XMPPTCPConnection(CharSequence jid, String password) throws XmppStringprepException {
        this(XmppStringUtils.parseLocalpart(jid.toString()), password, XmppStringUtils.parseDomain(jid.toString()));
    }

    /**
     * Creates a new XMPP connection over TCP.
     * <p>
     * This is the simplest constructor for connecting to an XMPP server. Alternatively,
     * you can get fine-grained control over connection settings using the
     * {@link #XMPPTCPConnection(XMPPTCPConnectionConfiguration)} constructor.
     * </p>
     * @param username
     * @param password
     * @param serviceName
     * @throws XmppStringprepException
     */
    public XMPPTCPConnection(CharSequence username, String password, String serviceName) throws XmppStringprepException {
        this(XMPPTCPConnectionConfiguration.builder().setUsernameAndPassword(username, password).setXmppDomain(
                                        JidCreate.domainBareFrom(serviceName)).build());
    }

    @Override
    protected void throwNotConnectedExceptionIfAppropriate() throws NotConnectedException {
        if (packetWriter == null) {
            throw new NotConnectedException();
        }
        packetWriter.throwNotConnectedExceptionIfDoneAndResumptionNotPossible();
    }

    @Override
    protected void throwAlreadyConnectedExceptionIfAppropriate() throws AlreadyConnectedException {
        if (isConnected() && !disconnectedButResumeable) {
            throw new AlreadyConnectedException();
        }
    }

    @Override
    protected void throwAlreadyLoggedInExceptionIfAppropriate() throws AlreadyLoggedInException {
        if (isAuthenticated() && !disconnectedButResumeable) {
            throw new AlreadyLoggedInException();
        }
    }

    @Override
    protected void afterSuccessfulLogin(final boolean resumed) throws NotConnectedException, InterruptedException {
        // Reset the flag in case it was set
        disconnectedButResumeable = false;
        super.afterSuccessfulLogin(resumed);
    }

    @Override
    protected synchronized void loginInternal(String username, String password, Resourcepart resource) throws XMPPException,
                    SmackException, IOException, InterruptedException {
        // Authenticate using SASL
        SSLSession sslSession = secureSocket != null ? secureSocket.getSession() : null;
        saslAuthentication.authenticate(username, password, config.getAuthzid(), sslSession);

        // Wait for stream features after the authentication.
        // TODO: The name of this synchronization point "maybeCompressFeaturesReceived" is not perfect. It should be
        // renamed to "streamFeaturesAfterAuthenticationReceived".
        maybeCompressFeaturesReceived.checkIfSuccessOrWait();

        // If compression is enabled then request the server to use stream compression. XEP-170
        // recommends to perform stream compression before resource binding.
        maybeEnableCompression();

        if (isSmResumptionPossible()) {
            smResumedSyncPoint.sendAndWaitForResponse(new Resume(clientHandledStanzasCount, smSessionId));
            if (smResumedSyncPoint.wasSuccessful()) {
                // We successfully resumed the stream, be done here
                afterSuccessfulLogin(true);
                return;
            }
            // SM resumption failed, what Smack does here is to report success of
            // lastFeaturesReceived in case of sm resumption was answered with 'failed' so that
            // normal resource binding can be tried.
            LOGGER.fine("Stream resumption failed, continuing with normal stream establishment process");
        }

        List<Stanza> previouslyUnackedStanzas = new LinkedList<Stanza>();
        if (unacknowledgedStanzas != null) {
            // There was a previous connection with SM enabled but that was either not resumable or
            // failed to resume. Make sure that we (re-)send the unacknowledged stanzas.
            unacknowledgedStanzas.drainTo(previouslyUnackedStanzas);
            // Reset unacknowledged stanzas to 'null' to signal that we never send 'enable' in this
            // XMPP session (There maybe was an enabled in a previous XMPP session of this
            // connection instance though). This is used in writePackets to decide if stanzas should
            // be added to the unacknowledged stanzas queue, because they have to be added right
            // after the 'enable' stream element has been sent.
            dropSmState();
        }

        // Now bind the resource. It is important to do this *after* we dropped an eventually
        // existing Stream Management state. As otherwise <bind/> and <session/> may end up in
        // unacknowledgedStanzas and become duplicated on reconnect. See SMACK-706.
        bindResourceAndEstablishSession(resource);

        if (isSmAvailable() && useSm) {
            // Remove what is maybe left from previously stream managed sessions
            serverHandledStanzasCount = 0;
            // XEP-198 3. Enabling Stream Management. If the server response to 'Enable' is 'Failed'
            // then this is a non recoverable error and we therefore throw an exception.
            smEnabledSyncPoint.sendAndWaitForResponseOrThrow(new Enable(useSmResumption, smClientMaxResumptionTime));
            synchronized (requestAckPredicates) {
                if (requestAckPredicates.isEmpty()) {
                    // Assure that we have at lest one predicate set up that so that we request acks
                    // for the server and eventually flush some stanzas from the unacknowledged
                    // stanza queue
                    requestAckPredicates.add(Predicate.forMessagesOrAfter5Stanzas());
                }
            }
        }
        // (Re-)send the stanzas *after* we tried to enable SM
        for (Stanza stanza : previouslyUnackedStanzas) {
            sendStanzaInternal(stanza);
        }

        afterSuccessfulLogin(false);
    }

    @Override
    public boolean isSecureConnection() {
        return secureSocket != null;
    }

    /**
     * Shuts the current connection down. After this method returns, the connection must be ready
     * for re-use by connect.
     */
    @Override
    protected void shutdown() {
        if (isSmEnabled()) {
            try {
                // Try to send a last SM Acknowledgement. Most servers won't find this information helpful, as the SM
                // state is dropped after a clean disconnect anyways. OTOH it doesn't hurt much either.
                sendSmAcknowledgementInternal();
            } catch (InterruptedException | NotConnectedException e) {
                LOGGER.log(Level.FINE, "Can not send final SM ack as connection is not connected", e);
            }
        }
        shutdown(false);
    }

    /**
     * Performs an unclean disconnect and shutdown of the connection. Does not send a closing stream stanza.
     */
    @Override
    public synchronized void instantShutdown() {
        shutdown(true);
    }

    private void shutdown(boolean instant) {
        if (disconnectedButResumeable) {
            return;
        }

        // First shutdown the writer, this will result in a closing stream element getting send to
        // the server
        LOGGER.finer("PacketWriter shutdown()");
        packetWriter.shutdown(instant);
        LOGGER.finer("PacketWriter has been shut down");

        if (!instant) {
            waitForClosingStreamTagFromServer();
        }

        LOGGER.finer("PacketReader shutdown()");
        packetReader.shutdown();
        LOGGER.finer("PacketReader has been shut down");

        CloseableUtil.maybeClose(socket, LOGGER);

        setWasAuthenticated();
        // If we are able to resume the stream, then don't set
        // connected/authenticated/usingTLS to false since we like behave like we are still
        // connected (e.g. sendStanza should not throw a NotConnectedException).
        if (isSmResumptionPossible() && instant) {
            disconnectedButResumeable = true;
        } else {
            disconnectedButResumeable = false;
            // Reset the stream management session id to null, since if the stream is cleanly closed, i.e. sending a closing
            // stream tag, there is no longer a stream to resume.
            smSessionId = null;
        }
        authenticated = false;
        connected = false;
        secureSocket = null;
        reader = null;
        writer = null;

        maybeCompressFeaturesReceived.init();
        compressSyncPoint.init();
        smResumedSyncPoint.init();
        smEnabledSyncPoint.init();
        initialOpenStreamSend.init();
    }

    @Override
    public void sendNonza(Nonza element) throws NotConnectedException, InterruptedException {
        packetWriter.sendStreamElement(element);
    }

    @Override
    protected void sendStanzaInternal(Stanza packet) throws NotConnectedException, InterruptedException {
        packetWriter.sendStreamElement(packet);
        if (isSmEnabled()) {
            for (StanzaFilter requestAckPredicate : requestAckPredicates) {
                if (requestAckPredicate.accept(packet)) {
                    requestSmAcknowledgementInternal();
                    break;
                }
            }
        }
    }

    private void connectUsingConfiguration() throws ConnectionException, IOException, InterruptedException {
        List<HostAddress> failedAddresses = populateHostAddresses();
        SocketFactory socketFactory = config.getSocketFactory();
        ProxyInfo proxyInfo = config.getProxyInfo();
        int timeout = config.getConnectTimeout();
        if (socketFactory == null) {
            socketFactory = SocketFactory.getDefault();
        }
        for (HostAddress hostAddress : hostAddresses) {
            Iterator<InetAddress> inetAddresses;
            String host = hostAddress.getHost();
            int port = hostAddress.getPort();
            if (proxyInfo == null) {
                inetAddresses = hostAddress.getInetAddresses().iterator();
                assert (inetAddresses.hasNext());

                innerloop: while (inetAddresses.hasNext()) {
                    // Create a *new* Socket before every connection attempt, i.e. connect() call, since Sockets are not
                    // re-usable after a failed connection attempt. See also SMACK-724.
                    SmackFuture.SocketFuture socketFuture = new SmackFuture.SocketFuture(socketFactory);

                    final InetAddress inetAddress = inetAddresses.next();
                    final InetSocketAddress inetSocketAddress = new InetSocketAddress(inetAddress, port);
                    LOGGER.finer("Trying to establish TCP connection to " + inetSocketAddress);
                    socketFuture.connectAsync(inetSocketAddress, timeout);

                    try {
                        socket = socketFuture.getOrThrow();
                    } catch (IOException e) {
                        hostAddress.setException(inetAddress, e);
                        if (inetAddresses.hasNext()) {
                            continue innerloop;
                        } else {
                            break innerloop;
                        }
                    }
                    LOGGER.finer("Established TCP connection to " + inetSocketAddress);
                    // We found a host to connect to, return here
                    this.host = host;
                    this.port = port;
                    return;
                }
                failedAddresses.add(hostAddress);
            } else {
                socket = socketFactory.createSocket();
                StringUtils.requireNotNullNorEmpty(host, "Host of HostAddress " + hostAddress + " must not be null when using a Proxy");
                final String hostAndPort = host + " at port " + port;
                LOGGER.finer("Trying to establish TCP connection via Proxy to " + hostAndPort);
                try {
                    proxyInfo.getProxySocketConnection().connect(socket, host, port, timeout);
                } catch (IOException e) {
                    hostAddress.setException(e);
                    continue;
                }
                LOGGER.finer("Established TCP connection to " + hostAndPort);
                // We found a host to connect to, return here
                this.host = host;
                this.port = port;
                return;
            }
        }
        // There are no more host addresses to try
        // throw an exception and report all tried
        // HostAddresses in the exception
        throw ConnectionException.from(failedAddresses);
    }

    /**
     * Initializes the connection by creating a stanza reader and writer and opening a
     * XMPP stream to the server.
     *
     * @throws XMPPException if establishing a connection to the server fails.
     * @throws SmackException if the server fails to respond back or if there is anther error.
     * @throws IOException
     * @throws InterruptedException
     */
    private void initConnection() throws IOException, InterruptedException {
        compressionHandler = null;

        // Set the reader and writer instance variables
        initReaderAndWriter();

        int availableReaderWriterSemaphorePermits = readerWriterSemaphore.availablePermits();
        if (availableReaderWriterSemaphorePermits < 2) {
            Object[] logObjects = new Object[] {
                            this,
                            availableReaderWriterSemaphorePermits,
            };
            LOGGER.log(Level.FINE, "Not every reader/writer threads where terminated on connection re-initializtion of {0}. Available permits {1}", logObjects);
        }
        readerWriterSemaphore.acquire(2);
        // Start the writer thread. This will open an XMPP stream to the server
        packetWriter.init();
        // Start the reader thread. The startup() method will block until we
        // get an opening stream packet back from server
        packetReader.init();
    }

    private void initReaderAndWriter() throws IOException {
        InputStream is = socket.getInputStream();
        OutputStream os = socket.getOutputStream();
        if (compressionHandler != null) {
            is = compressionHandler.getInputStream(is);
            os = compressionHandler.getOutputStream(os);
        }
        // OutputStreamWriter is already buffered, no need to wrap it into a BufferedWriter
        writer = new OutputStreamWriter(os, "UTF-8");
        reader = new BufferedReader(new InputStreamReader(is, "UTF-8"));

        // If debugging is enabled, we open a window and write out all network traffic.
        initDebugger();
    }

    /**
     * The server has indicated that TLS negotiation can start. We now need to secure the
     * existing plain connection and perform a handshake. This method won't return until the
     * connection has finished the handshake or an error occurred while securing the connection.
     * @throws IOException
     * @throws CertificateException
     * @throws NoSuchAlgorithmException
     * @throws NoSuchProviderException
     * @throws KeyStoreException
     * @throws UnrecoverableKeyException
     * @throws KeyManagementException
     * @throws SmackException
     * @throws Exception if an exception occurs.
     */
    @SuppressWarnings("LiteralClassName")
    private void proceedTLSReceived() throws NoSuchAlgorithmException, CertificateException, IOException, KeyStoreException, NoSuchProviderException, UnrecoverableKeyException, KeyManagementException, SmackException {
        SmackTlsContext smackTlsContext = getSmackTlsContext();

        Socket plain = socket;
        // Secure the plain connection
        socket = smackTlsContext.sslContext.getSocketFactory().createSocket(plain,
                config.getXMPPServiceDomain().toString(), plain.getPort(), true);

        final SSLSocket sslSocket = (SSLSocket) socket;
        // Immediately set the enabled SSL protocols and ciphers. See SMACK-712 why this is
        // important (at least on certain platforms) and it seems to be a good idea anyways to
        // prevent an accidental implicit handshake.
        TLSUtils.setEnabledProtocolsAndCiphers(sslSocket, config.getEnabledSSLProtocols(), config.getEnabledSSLCiphers());

        // Initialize the reader and writer with the new secured version
        initReaderAndWriter();

        // Proceed to do the handshake
        sslSocket.startHandshake();

        if (smackTlsContext.daneVerifier != null) {
            smackTlsContext.daneVerifier.finish(sslSocket.getSession());
        }

        final HostnameVerifier verifier = getConfiguration().getHostnameVerifier();
        if (verifier == null) {
                throw new IllegalStateException("No HostnameVerifier set. Use connectionConfiguration.setHostnameVerifier() to configure.");
        } else if (!verifier.verify(getXMPPServiceDomain().toString(), sslSocket.getSession())) {
            throw new CertificateException("Hostname verification of certificate failed. Certificate does not authenticate " + getXMPPServiceDomain());
        }

        // Set that TLS was successful
        secureSocket = sslSocket;
    }

    /**
     * Returns the compression handler that can be used for one compression methods offered by the server.
     *
     * @return a instance of XMPPInputOutputStream or null if no suitable instance was found
     *
     */
    private static XMPPInputOutputStream maybeGetCompressionHandler(Compress.Feature compression) {
        for (XMPPInputOutputStream handler : SmackConfiguration.getCompressionHandlers()) {
                String method = handler.getCompressionMethod();
                if (compression.getMethods().contains(method))
                    return handler;
        }
        return null;
    }

    @Override
    public boolean isUsingCompression() {
        return compressionHandler != null && compressSyncPoint.wasSuccessful();
    }

    /**
     * <p>
     * Starts using stream compression that will compress network traffic. Traffic can be
     * reduced up to 90%. Therefore, stream compression is ideal when using a slow speed network
     * connection. However, the server and the client will need to use more CPU time in order to
     * un/compress network data so under high load the server performance might be affected.
     * </p>
     * <p>
     * Stream compression has to have been previously offered by the server. Currently only the
     * zlib method is supported by the client. Stream compression negotiation has to be done
     * before authentication took place.
     * </p>
     *
     * @throws NotConnectedException
     * @throws SmackException
     * @throws NoResponseException
     * @throws InterruptedException
     */
    private void maybeEnableCompression() throws SmackException, InterruptedException {
        if (!config.isCompressionEnabled()) {
            return;
        }

        Compress.Feature compression = getFeature(Compress.Feature.ELEMENT, Compress.NAMESPACE);
        if (compression == null) {
            // Server does not support compression
            return;
        }
        // If stream compression was offered by the server and we want to use
        // compression then send compression request to the server
        if ((compressionHandler = maybeGetCompressionHandler(compression)) != null) {
            compressSyncPoint.sendAndWaitForResponseOrThrow(new Compress(compressionHandler.getCompressionMethod()));
        } else {
            LOGGER.warning("Could not enable compression because no matching handler/method pair was found");
        }
    }

    /**
     * Establishes a connection to the XMPP server. It basically
     * creates and maintains a socket connection to the server.
     * <p>
     * Listeners will be preserved from a previous connection if the reconnection
     * occurs after an abrupt termination.
     * </p>
     *
     * @throws XMPPException if an error occurs while trying to establish the connection.
     * @throws SmackException
     * @throws IOException
     * @throws InterruptedException
     */
    @Override
    protected void connectInternal() throws SmackException, IOException, XMPPException, InterruptedException {
        closingStreamReceived.init();
        // Establishes the TCP connection to the server and does setup the reader and writer. Throws an exception if
        // there is an error establishing the connection
        connectUsingConfiguration();

        // We connected successfully to the servers TCP port
        initConnection();

        // TLS handled will be successful either if TLS was established, or if it was not mandatory.
        tlsHandled.checkIfSuccessOrWaitOrThrow();

        // Wait with SASL auth until the SASL mechanisms have been received
        saslFeatureReceived.checkIfSuccessOrWaitOrThrow();
    }

    /**
<<<<<<< HEAD
=======
     * Sends out a notification that there was an error with the connection
     * and closes the connection. Also prints the stack trace of the given exception
     *
     * @param e the exception that causes the connection close event.
     */
    private synchronized void notifyConnectionError(Exception e) {
        // Listeners were already notified of the exception, return right here.
        if (packetReader.done && packetWriter.done()) return;

        SmackWrappedException smackWrappedException = new SmackWrappedException(e);
        tlsHandled.reportGenericFailure(smackWrappedException);
        saslFeatureReceived.reportGenericFailure(smackWrappedException);
        maybeCompressFeaturesReceived.reportGenericFailure(smackWrappedException);
        lastFeaturesReceived.reportGenericFailure(smackWrappedException);

        // Closes the connection temporary. A reconnection is possible
        // Note that a connection listener of XMPPTCPConnection will drop the SM state in
        // case the Exception is a StreamErrorException.
        instantShutdown();

        // Notify connection listeners of the error.
        callConnectionClosedOnErrorListener(e);
    }

    /**
>>>>>>> 78dcaec7
     * For unit testing purposes
     *
     * @param writer
     */
    protected void setWriter(Writer writer) {
        this.writer = writer;
    }

    @Override
    protected void afterFeaturesReceived() throws NotConnectedException, InterruptedException {
        StartTls startTlsFeature = getFeature(StartTls.ELEMENT, StartTls.NAMESPACE);
        if (startTlsFeature != null) {
            if (startTlsFeature.required() && config.getSecurityMode() == SecurityMode.disabled) {
                SmackException smackException = new SecurityRequiredByServerException();
                tlsHandled.reportFailure(smackException);
                notifyConnectionError(smackException);
                return;
            }

            if (config.getSecurityMode() != ConnectionConfiguration.SecurityMode.disabled) {
                sendNonza(new StartTls());
            } else {
                tlsHandled.reportSuccess();
            }
        } else {
            tlsHandled.reportSuccess();
        }

        if (getSASLAuthentication().authenticationSuccessful()) {
            // If we have received features after the SASL has been successfully completed, then we
            // have also *maybe* received, as it is an optional feature, the compression feature
            // from the server.
            maybeCompressFeaturesReceived.reportSuccess();
        }
    }

    /**
     * Resets the parser using the latest connection's reader. Resetting the parser is necessary
     * when the plain connection has been secured or when a new opening stream element is going
     * to be sent by the server.
     *
     * @throws SmackException if the parser could not be reset.
     * @throws InterruptedException
     */
    void openStream() throws SmackException, InterruptedException {
        sendStreamOpen();
        try {
            packetReader.parser = PacketParserUtils.newXmppParser(reader);
        }
        catch (XmlPullParserException e) {
            throw new SmackException(e);
        }
    }

    protected class PacketReader {

        XmlPullParser parser;

        private volatile boolean done;

        /**
         * Initializes the reader in order to be used. The reader is initialized during the
         * first connection and when reconnecting due to an abruptly disconnection.
         */
        void init() {
            done = false;

            Async.go(new Runnable() {
                @Override
                public void run() {
                    try {
                        parsePackets();
                    } finally {
                        XMPPTCPConnection.this.readerWriterSemaphore.release();
                    }
                }
            }, "Smack Reader (" + getConnectionCounter() + ")");
         }

        /**
         * Shuts the stanza reader down. This method simply sets the 'done' flag to true.
         */
        void shutdown() {
            done = true;
        }

        /**
         * Parse top-level packets in order to process them further.
         */
        private void parsePackets() {
            try {
                initialOpenStreamSend.checkIfSuccessOrWait();
                int eventType = parser.getEventType();
                while (!done) {
                    switch (eventType) {
                    case XmlPullParser.START_TAG:
                        final String name = parser.getName();
                        switch (name) {
                        case Message.ELEMENT:
                        case IQ.IQ_ELEMENT:
                        case Presence.ELEMENT:
                            try {
                                parseAndProcessStanza(parser);
                            } finally {
                                clientHandledStanzasCount = SMUtils.incrementHeight(clientHandledStanzasCount);
                            }
                            break;
                        case "stream":
                            onStreamOpen(parser);
                            break;
                        case "error":
                            StreamError streamError = PacketParserUtils.parseStreamError(parser);
                            saslFeatureReceived.reportFailure(new StreamErrorException(streamError));
                            // Mark the tlsHandled sync point as success, we will use the saslFeatureReceived sync
                            // point to report the error, which is checked immediately after tlsHandled in
                            // connectInternal().
                            tlsHandled.reportSuccess();
                            throw new StreamErrorException(streamError);
                        case "features":
                            parseFeaturesAndNotify(parser);
                            break;
                        case "proceed":
                            try {
                                // Secure the connection by negotiating TLS
                                proceedTLSReceived();
                                // Send a new opening stream to the server
                                openStream();
                            }
                            catch (Exception e) {
                                SmackException smackException = new SmackException(e);
                                tlsHandled.reportFailure(smackException);
                                throw e;
                            }
                            break;
                        case "failure":
                            String namespace = parser.getNamespace(null);
                            switch (namespace) {
                            case "urn:ietf:params:xml:ns:xmpp-tls":
                                // TLS negotiation has failed. The server will close the connection
                                // TODO Parse failure stanza
                                throw new SmackException("TLS negotiation has failed");
                            case "http://jabber.org/protocol/compress":
                                // Stream compression has been denied. This is a recoverable
                                // situation. It is still possible to authenticate and
                                // use the connection but using an uncompressed connection
                                // TODO Parse failure stanza
                                compressSyncPoint.reportFailure(new SmackException(
                                                "Could not establish compression"));
                                break;
                            case SaslStreamElements.NAMESPACE:
                                // SASL authentication has failed. The server may close the connection
                                // depending on the number of retries
                                final SASLFailure failure = PacketParserUtils.parseSASLFailure(parser);
                                getSASLAuthentication().authenticationFailed(failure);
                                break;
                            }
                            break;
                        case Challenge.ELEMENT:
                            // The server is challenging the SASL authentication made by the client
                            String challengeData = parser.nextText();
                            getSASLAuthentication().challengeReceived(challengeData);
                            break;
                        case Success.ELEMENT:
                            Success success = new Success(parser.nextText());
                            // We now need to bind a resource for the connection
                            // Open a new stream and wait for the response
                            openStream();
                            // The SASL authentication with the server was successful. The next step
                            // will be to bind the resource
                            getSASLAuthentication().authenticated(success);
                            break;
                        case Compressed.ELEMENT:
                            // Server confirmed that it's possible to use stream compression. Start
                            // stream compression
                            // Initialize the reader and writer with the new compressed version
                            initReaderAndWriter();
                            // Send a new opening stream to the server
                            openStream();
                            // Notify that compression is being used
                            compressSyncPoint.reportSuccess();
                            break;
                        case Enabled.ELEMENT:
                            Enabled enabled = ParseStreamManagement.enabled(parser);
                            if (enabled.isResumeSet()) {
                                smSessionId = enabled.getId();
                                if (StringUtils.isNullOrEmpty(smSessionId)) {
                                    SmackException xmppException = new SmackException("Stream Management 'enabled' element with resume attribute but without session id received");
                                    smEnabledSyncPoint.reportFailure(xmppException);
                                    throw xmppException;
                                }
                                smServerMaxResumptionTime = enabled.getMaxResumptionTime();
                            } else {
                                // Mark this a non-resumable stream by setting smSessionId to null
                                smSessionId = null;
                            }
                            clientHandledStanzasCount = 0;
                            smWasEnabledAtLeastOnce = true;
                            smEnabledSyncPoint.reportSuccess();
                            LOGGER.fine("Stream Management (XEP-198): successfully enabled");
                            break;
                        case Failed.ELEMENT:
                            Failed failed = ParseStreamManagement.failed(parser);
                            FailedNonzaException xmppException = new FailedNonzaException(failed, failed.getStanzaErrorCondition());
                            // If only XEP-198 would specify different failure elements for the SM
                            // enable and SM resume failure case. But this is not the case, so we
                            // need to determine if this is a 'Failed' response for either 'Enable'
                            // or 'Resume'.
                            if (smResumedSyncPoint.requestSent()) {
                                smResumedSyncPoint.reportFailure(xmppException);
                            }
                            else {
                                if (!smEnabledSyncPoint.requestSent()) {
                                    throw new IllegalStateException("Failed element received but SM was not previously enabled");
                                }
                                smEnabledSyncPoint.reportFailure(new SmackException(xmppException));
                                // Report success for last lastFeaturesReceived so that in case a
                                // failed resumption, we can continue with normal resource binding.
                                // See text of XEP-198 5. below Example 11.
                                lastFeaturesReceived.reportSuccess();
                            }
                            break;
                        case Resumed.ELEMENT:
                            Resumed resumed = ParseStreamManagement.resumed(parser);
                            if (!smSessionId.equals(resumed.getPrevId())) {
                                throw new StreamIdDoesNotMatchException(smSessionId, resumed.getPrevId());
                            }
                            // Mark SM as enabled
                            smEnabledSyncPoint.reportSuccess();
                            // First, drop the stanzas already handled by the server
                            processHandledCount(resumed.getHandledCount());
                            // Then re-send what is left in the unacknowledged queue
                            List<Stanza> stanzasToResend = new ArrayList<>(unacknowledgedStanzas.size());
                            unacknowledgedStanzas.drainTo(stanzasToResend);
                            for (Stanza stanza : stanzasToResend) {
                                sendStanzaInternal(stanza);
                            }
                            // If there where stanzas resent, then request a SM ack for them.
                            // Writer's sendStreamElement() won't do it automatically based on
                            // predicates.
                            if (!stanzasToResend.isEmpty()) {
                                requestSmAcknowledgementInternal();
                            }
                            // Mark SM resumption as successful
                            smResumedSyncPoint.reportSuccess();
                            LOGGER.fine("Stream Management (XEP-198): Stream resumed");
                            break;
                        case AckAnswer.ELEMENT:
                            AckAnswer ackAnswer = ParseStreamManagement.ackAnswer(parser);
                            processHandledCount(ackAnswer.getHandledCount());
                            break;
                        case AckRequest.ELEMENT:
                            ParseStreamManagement.ackRequest(parser);
                            if (smEnabledSyncPoint.wasSuccessful()) {
                                sendSmAcknowledgementInternal();
                            } else {
                                LOGGER.warning("SM Ack Request received while SM is not enabled");
                            }
                            break;
                         default:
                             LOGGER.warning("Unknown top level stream element: " + name);
                             break;
                        }
                        break;
                    case XmlPullParser.END_TAG:
                        final String endTagName = parser.getName();
                        if ("stream".equals(endTagName)) {
                            if (!parser.getNamespace().equals("http://etherx.jabber.org/streams")) {
                                LOGGER.warning(XMPPTCPConnection.this +  " </stream> but different namespace " + parser.getNamespace());
                                break;
                            }

                            // Check if the queue was already shut down before reporting success on closing stream tag
                            // received. This avoids a race if there is a disconnect(), followed by a connect(), which
                            // did re-start the queue again, causing this writer to assume that the queue is not
                            // shutdown, which results in a call to disconnect().
                            final boolean queueWasShutdown = packetWriter.queue.isShutdown();
                            closingStreamReceived.reportSuccess();

                            if (queueWasShutdown) {
                                // We received a closing stream element *after* we initiated the
                                // termination of the session by sending a closing stream element to
                                // the server first
                                return;
                            } else {
                                // We received a closing stream element from the server without us
                                // sending a closing stream element first. This means that the
                                // server wants to terminate the session, therefore disconnect
                                // the connection
                                LOGGER.info(XMPPTCPConnection.this
                                                + " received closing </stream> element."
                                                + " Server wants to terminate the connection, calling disconnect()");
                                disconnect();
                            }
                        }
                        break;
                    case XmlPullParser.END_DOCUMENT:
                        // END_DOCUMENT only happens in an error case, as otherwise we would see a
                        // closing stream element before.
                        throw new SmackException(
                                        "Parser got END_DOCUMENT event. This could happen e.g. if the server closed the connection without sending a closing stream element");
                    }
                    eventType = parser.next();
                }
            }
            catch (Exception e) {
                closingStreamReceived.reportFailure(e);
                // The exception can be ignored if the the connection is 'done'
                // or if the it was caused because the socket got closed
                if (!(done || packetWriter.queue.isShutdown())) {
                    // Close the connection and notify connection listeners of the
                    // error.
                    notifyConnectionError(e);
                }
            }
        }
    }

    protected class PacketWriter {
        public static final int QUEUE_SIZE = XMPPTCPConnection.QUEUE_SIZE;

        private final ArrayBlockingQueueWithShutdown<Element> queue = new ArrayBlockingQueueWithShutdown<>(
                        QUEUE_SIZE, true);

        /**
         * Needs to be protected for unit testing purposes.
         */
        protected SynchronizationPoint<NoResponseException> shutdownDone = new SynchronizationPoint<>(
                        XMPPTCPConnection.this, "shutdown completed");

        /**
         * If set, the stanza writer is shut down
         */
        protected volatile Long shutdownTimestamp = null;

        private volatile boolean instantShutdown;

        /**
         * True if some preconditions are given to start the bundle and defer mechanism.
         * <p>
         * This will likely get set to true right after the start of the writer thread, because
         * {@link #nextStreamElement()} will check if {@link queue} is empty, which is probably the case, and then set
         * this field to true.
         * </p>
         */
        private boolean shouldBundleAndDefer;

        /**
        * Initializes the writer in order to be used. It is called at the first connection and also
        * is invoked if the connection is disconnected by an error.
        */
        void init() {
            shutdownDone.init();
            shutdownTimestamp = null;

            if (unacknowledgedStanzas != null) {
                // It's possible that there are new stanzas in the writer queue that
                // came in while we were disconnected but resumable, drain those into
                // the unacknowledged queue so that they get resent now
                drainWriterQueueToUnacknowledgedStanzas();
            }

            queue.start();
            Async.go(new Runnable() {
                @Override
                public void run() {
                    try {
                        writePackets();
                    } finally {
                        XMPPTCPConnection.this.readerWriterSemaphore.release();
                    }
                }
            }, "Smack Writer (" + getConnectionCounter() + ")");
        }

        private boolean done() {
            return shutdownTimestamp != null;
        }

        protected void throwNotConnectedExceptionIfDoneAndResumptionNotPossible() throws NotConnectedException {
            final boolean done = done();
            if (done) {
                final boolean smResumptionPossible = isSmResumptionPossible();
                // Don't throw a NotConnectedException is there is an resumable stream available
                if (!smResumptionPossible) {
                    throw new NotConnectedException(XMPPTCPConnection.this, "done=" + done
                                    + " smResumptionPossible=" + smResumptionPossible);
                }
            }
        }

        /**
         * Sends the specified element to the server.
         *
         * @param element the element to send.
         * @throws NotConnectedException
         * @throws InterruptedException
         */
        protected void sendStreamElement(Element element) throws NotConnectedException, InterruptedException {
            throwNotConnectedExceptionIfDoneAndResumptionNotPossible();
            try {
                queue.put(element);
            }
            catch (InterruptedException e) {
                // put() may throw an InterruptedException for two reasons:
                // 1. If the queue was shut down
                // 2. If the thread was interrupted
                // so we have to check which is the case
                throwNotConnectedExceptionIfDoneAndResumptionNotPossible();
                // If the method above did not throw, then the sending thread was interrupted
                throw e;
            }
        }

        /**
         * Shuts down the stanza writer. Once this method has been called, no further
         * packets will be written to the server.
         * @throws InterruptedException
         */
        void shutdown(boolean instant) {
            instantShutdown = instant;
            queue.shutdown();
            shutdownTimestamp = System.currentTimeMillis();
            if (shutdownDone.isNotInInitialState()) {
                try {
                    shutdownDone.checkIfSuccessOrWait();
                } catch (NoResponseException | InterruptedException e) {
                    LOGGER.log(Level.WARNING, "shutdownDone was not marked as successful by the writer thread", e);
                }
            }
        }

        /**
         * Maybe return the next available element from the queue for writing. If the queue is shut down <b>or</b> a
         * spurious interrupt occurs, <code>null</code> is returned. So it is important to check the 'done' condition in
         * that case.
         *
         * @return the next element for writing or null.
         */
        private Element nextStreamElement() {
            // It is important the we check if the queue is empty before removing an element from it
            if (queue.isEmpty()) {
                shouldBundleAndDefer = true;
            }
            Element packet = null;
            try {
                packet = queue.take();
            }
            catch (InterruptedException e) {
                if (!queue.isShutdown()) {
                    // Users shouldn't try to interrupt the packet writer thread
                    LOGGER.log(Level.WARNING, "Writer thread was interrupted. Don't do that. Use disconnect() instead.", e);
                }
            }
            return packet;
        }

        private void writePackets() {
            Exception writerException = null;
            try {
                openStream();
                initialOpenStreamSend.reportSuccess();
                // Write out packets from the queue.
                while (!done()) {
                    Element element = nextStreamElement();
                    if (element == null) {
                        continue;
                    }

                    // Get a local version of the bundle and defer callback, in case it's unset
                    // between the null check and the method invocation
                    final BundleAndDeferCallback localBundleAndDeferCallback = bundleAndDeferCallback;
                    // If the preconditions are given (e.g. bundleAndDefer callback is set, queue is
                    // empty), then we could wait a bit for further stanzas attempting to decrease
                    // our energy consumption
                    if (localBundleAndDeferCallback != null && isAuthenticated() && shouldBundleAndDefer) {
                        // Reset shouldBundleAndDefer to false, nextStreamElement() will set it to true once the
                        // queue is empty again.
                        shouldBundleAndDefer = false;
                        final AtomicBoolean bundlingAndDeferringStopped = new AtomicBoolean();
                        final int bundleAndDeferMillis = localBundleAndDeferCallback.getBundleAndDeferMillis(new BundleAndDefer(
                                        bundlingAndDeferringStopped));
                        if (bundleAndDeferMillis > 0) {
                            long remainingWait = bundleAndDeferMillis;
                            final long waitStart = System.currentTimeMillis();
                            synchronized (bundlingAndDeferringStopped) {
                                while (!bundlingAndDeferringStopped.get() && remainingWait > 0) {
                                    bundlingAndDeferringStopped.wait(remainingWait);
                                    remainingWait = bundleAndDeferMillis
                                                    - (System.currentTimeMillis() - waitStart);
                                }
                            }
                        }
                    }

                    Stanza packet = null;
                    if (element instanceof Stanza) {
                        packet = (Stanza) element;
                    }
                    else if (element instanceof Enable) {
                        // The client needs to add messages to the unacknowledged stanzas queue
                        // right after it sent 'enabled'. Stanza will be added once
                        // unacknowledgedStanzas is not null.
                        unacknowledgedStanzas = new ArrayBlockingQueue<>(QUEUE_SIZE);
                    }
                    maybeAddToUnacknowledgedStanzas(packet);

                    CharSequence elementXml = element.toXML(StreamOpen.CLIENT_NAMESPACE);
                    if (elementXml instanceof XmlStringBuilder) {
                        ((XmlStringBuilder) elementXml).write(writer, StreamOpen.CLIENT_NAMESPACE);
                    }
                    else {
                        writer.write(elementXml.toString());
                    }

                    if (queue.isEmpty()) {
                        writer.flush();
                    }
                    if (packet != null) {
                        firePacketSendingListeners(packet);
                    }
                }
                if (!instantShutdown) {
                    // Flush out the rest of the queue.
                    try {
                        while (!queue.isEmpty()) {
                            Element packet = queue.remove();
                            if (packet instanceof Stanza) {
                                Stanza stanza = (Stanza) packet;
                                maybeAddToUnacknowledgedStanzas(stanza);
                            }
                            writer.write(packet.toXML().toString());
                        }
                        writer.flush();
                    }
                    catch (Exception e) {
                        LOGGER.log(Level.WARNING,
                                        "Exception flushing queue during shutdown, ignore and continue",
                                        e);
                    }

                    // Close the stream.
                    try {
                        writer.write("</stream:stream>");
                        writer.flush();
                    }
                    catch (Exception e) {
                        LOGGER.log(Level.WARNING, "Exception writing closing stream element", e);
                    }

                    // Delete the queue contents (hopefully nothing is left).
                    queue.clear();
                } else if (instantShutdown && isSmEnabled()) {
                    // This was an instantShutdown and SM is enabled, drain all remaining stanzas
                    // into the unacknowledgedStanzas queue
                    drainWriterQueueToUnacknowledgedStanzas();
                }
                // Do *not* close the writer here, as it will cause the socket
                // to get closed. But we may want to receive further stanzas
                // until the closing stream tag is received. The socket will be
                // closed in shutdown().
            }
            catch (Exception e) {
                // The exception can be ignored if the the connection is 'done'
                // or if the it was caused because the socket got closed
                if (!(done() || queue.isShutdown())) {
                    writerException = e;
                } else {
                    LOGGER.log(Level.FINE, "Ignoring Exception in writePackets()", e);
                }
            } finally {
                LOGGER.fine("Reporting shutdownDone success in writer thread");
                shutdownDone.reportSuccess();
            }
            // Delay notifyConnectionError after shutdownDone has been reported in the finally block.
            if (writerException != null) {
                notifyConnectionError(writerException);
            }
        }

        private void drainWriterQueueToUnacknowledgedStanzas() {
            List<Element> elements = new ArrayList<>(queue.size());
            queue.drainTo(elements);
            for (int i = 0; i < elements.size(); i++) {
                Element element = elements.get(i);
                // If the unacknowledgedStanza queue is full, then bail out with a warning message. See SMACK-844.
                if (unacknowledgedStanzas.remainingCapacity() == 0) {
                    StreamManagementException.UnacknowledgedQueueFullException exception = StreamManagementException.UnacknowledgedQueueFullException
                            .newWith(i, elements, unacknowledgedStanzas);
                    LOGGER.log(Level.WARNING,
                            "Some stanzas may be lost as not all could be drained to the unacknowledged stanzas queue", exception);
                    return;
                }
                if (element instanceof Stanza) {
                    unacknowledgedStanzas.add((Stanza) element);
                }
            }
        }

        private void maybeAddToUnacknowledgedStanzas(Stanza stanza) throws IOException {
            // Check if the stream element should be put to the unacknowledgedStanza
            // queue. Note that we can not do the put() in sendStanzaInternal() and the
            // packet order is not stable at this point (sendStanzaInternal() can be
            // called concurrently).
            if (unacknowledgedStanzas != null && stanza != null) {
                // If the unacknowledgedStanza queue is nearly full, request an new ack
                // from the server in order to drain it
                if (unacknowledgedStanzas.size() == 0.8 * XMPPTCPConnection.QUEUE_SIZE) {
                    writer.write(AckRequest.INSTANCE.toXML().toString());
                    writer.flush();
                }
                try {
                    // It is important the we put the stanza in the unacknowledged stanza
                    // queue before we put it on the wire
                    unacknowledgedStanzas.put(stanza);
                }
                catch (InterruptedException e) {
                    throw new IllegalStateException(e);
                }
            }
        }
    }

    /**
     * Set if Stream Management should be used by default for new connections.
     *
     * @param useSmDefault true to use Stream Management for new connections.
     */
    public static void setUseStreamManagementDefault(boolean useSmDefault) {
        XMPPTCPConnection.useSmDefault = useSmDefault;
    }

    /**
     * Set if Stream Management resumption should be used by default for new connections.
     *
     * @param useSmResumptionDefault true to use Stream Management resumption for new connections.
     * @deprecated use {@link #setUseStreamManagementResumptionDefault(boolean)} instead.
     */
    @Deprecated
    public static void setUseStreamManagementResumptiodDefault(boolean useSmResumptionDefault) {
        setUseStreamManagementResumptionDefault(useSmResumptionDefault);
    }

    /**
     * Set if Stream Management resumption should be used by default for new connections.
     *
     * @param useSmResumptionDefault true to use Stream Management resumption for new connections.
     */
    public static void setUseStreamManagementResumptionDefault(boolean useSmResumptionDefault) {
        if (useSmResumptionDefault) {
            // Also enable SM is resumption is enabled
            setUseStreamManagementDefault(useSmResumptionDefault);
        }
        XMPPTCPConnection.useSmResumptionDefault = useSmResumptionDefault;
    }

    /**
     * Set if Stream Management should be used if supported by the server.
     *
     * @param useSm true to use Stream Management.
     */
    public void setUseStreamManagement(boolean useSm) {
        this.useSm = useSm;
    }

    /**
     * Set if Stream Management resumption should be used if supported by the server.
     *
     * @param useSmResumption true to use Stream Management resumption.
     */
    public void setUseStreamManagementResumption(boolean useSmResumption) {
        if (useSmResumption) {
            // Also enable SM is resumption is enabled
            setUseStreamManagement(useSmResumption);
        }
        this.useSmResumption = useSmResumption;
    }

    /**
     * Set the preferred resumption time in seconds.
     * @param resumptionTime the preferred resumption time in seconds
     */
    public void setPreferredResumptionTime(int resumptionTime) {
        smClientMaxResumptionTime = resumptionTime;
    }

    /**
     * Add a predicate for Stream Management acknowledgment requests.
     * <p>
     * Those predicates are used to determine when a Stream Management acknowledgement request is send to the server.
     * Some pre-defined predicates are found in the <code>org.jivesoftware.smack.sm.predicates</code> package.
     * </p>
     * <p>
     * If not predicate is configured, the {@link Predicate#forMessagesOrAfter5Stanzas()} will be used.
     * </p>
     *
     * @param predicate the predicate to add.
     * @return if the predicate was not already active.
     */
    public boolean addRequestAckPredicate(StanzaFilter predicate) {
        synchronized (requestAckPredicates) {
            return requestAckPredicates.add(predicate);
        }
    }

    /**
     * Remove the given predicate for Stream Management acknowledgment request.
     * @param predicate the predicate to remove.
     * @return true if the predicate was removed.
     */
    public boolean removeRequestAckPredicate(StanzaFilter predicate) {
        synchronized (requestAckPredicates) {
            return requestAckPredicates.remove(predicate);
        }
    }

    /**
     * Remove all predicates for Stream Management acknowledgment requests.
     */
    public void removeAllRequestAckPredicates() {
        synchronized (requestAckPredicates) {
            requestAckPredicates.clear();
        }
    }

    /**
     * Send an unconditional Stream Management acknowledgement request to the server.
     *
     * @throws StreamManagementNotEnabledException if Stream Management is not enabled.
     * @throws NotConnectedException if the connection is not connected.
     * @throws InterruptedException
     */
    public void requestSmAcknowledgement() throws StreamManagementNotEnabledException, NotConnectedException, InterruptedException {
        if (!isSmEnabled()) {
            throw new StreamManagementException.StreamManagementNotEnabledException();
        }
        requestSmAcknowledgementInternal();
    }

    private void requestSmAcknowledgementInternal() throws NotConnectedException, InterruptedException {
        packetWriter.sendStreamElement(AckRequest.INSTANCE);
    }

    /**
     * Send a unconditional Stream Management acknowledgment to the server.
     * <p>
     * See <a href="http://xmpp.org/extensions/xep-0198.html#acking">XEP-198: Stream Management § 4. Acks</a>:
     * "Either party MAY send an &lt;a/&gt; element at any time (e.g., after it has received a certain number of stanzas,
     * or after a certain period of time), even if it has not received an &lt;r/&gt; element from the other party."
     * </p>
     *
     * @throws StreamManagementNotEnabledException if Stream Management is not enabled.
     * @throws NotConnectedException if the connection is not connected.
     * @throws InterruptedException
     */
    public void sendSmAcknowledgement() throws StreamManagementNotEnabledException, NotConnectedException, InterruptedException {
        if (!isSmEnabled()) {
            throw new StreamManagementException.StreamManagementNotEnabledException();
        }
        sendSmAcknowledgementInternal();
    }

    private void sendSmAcknowledgementInternal() throws NotConnectedException, InterruptedException {
        packetWriter.sendStreamElement(new AckAnswer(clientHandledStanzasCount));
    }

    /**
     * Add a Stanza acknowledged listener.
     * <p>
     * Those listeners will be invoked every time a Stanza has been acknowledged by the server. The will not get
     * automatically removed. Consider using {@link #addStanzaIdAcknowledgedListener(String, StanzaListener)} when
     * possible.
     * </p>
     *
     * @param listener the listener to add.
     */
    public void addStanzaAcknowledgedListener(StanzaListener listener) {
        stanzaAcknowledgedListeners.add(listener);
    }

    /**
     * Remove the given Stanza acknowledged listener.
     *
     * @param listener the listener.
     * @return true if the listener was removed.
     */
    public boolean removeStanzaAcknowledgedListener(StanzaListener listener) {
        return stanzaAcknowledgedListeners.remove(listener);
    }

    /**
     * Remove all stanza acknowledged listeners.
     */
    public void removeAllStanzaAcknowledgedListeners() {
        stanzaAcknowledgedListeners.clear();
    }

    /**
     * Add a new Stanza ID acknowledged listener for the given ID.
     * <p>
     * The listener will be invoked if the stanza with the given ID was acknowledged by the server. It will
     * automatically be removed after the listener was run.
     * </p>
     *
     * @param id the stanza ID.
     * @param listener the listener to invoke.
     * @return the previous listener for this stanza ID or null.
     * @throws StreamManagementNotEnabledException if Stream Management is not enabled.
     */
    @SuppressWarnings("FutureReturnValueIgnored")
    public StanzaListener addStanzaIdAcknowledgedListener(final String id, StanzaListener listener) throws StreamManagementNotEnabledException {
        // Prevent users from adding callbacks that will never get removed
        if (!smWasEnabledAtLeastOnce) {
            throw new StreamManagementException.StreamManagementNotEnabledException();
        }
        // Remove the listener after max. 3 hours
        final int removeAfterSeconds = Math.min(getMaxSmResumptionTime(), 3 * 60 * 60);
        schedule(new Runnable() {
            @Override
            public void run() {
                stanzaIdAcknowledgedListeners.remove(id);
            }
        }, removeAfterSeconds, TimeUnit.SECONDS);
        return stanzaIdAcknowledgedListeners.put(id, listener);
    }

    /**
     * Remove the Stanza ID acknowledged listener for the given ID.
     *
     * @param id the stanza ID.
     * @return true if the listener was found and removed, false otherwise.
     */
    public StanzaListener removeStanzaIdAcknowledgedListener(String id) {
        return stanzaIdAcknowledgedListeners.remove(id);
    }

    /**
     * Removes all Stanza ID acknowledged listeners.
     */
    public void removeAllStanzaIdAcknowledgedListeners() {
        stanzaIdAcknowledgedListeners.clear();
    }

    /**
     * Returns true if Stream Management is supported by the server.
     *
     * @return true if Stream Management is supported by the server.
     */
    public boolean isSmAvailable() {
        return hasFeature(StreamManagementFeature.ELEMENT, StreamManagement.NAMESPACE);
    }

    /**
     * Returns true if Stream Management was successfully negotiated with the server.
     *
     * @return true if Stream Management was negotiated.
     */
    public boolean isSmEnabled() {
        return smEnabledSyncPoint.wasSuccessful();
    }

    /**
     * Returns true if the stream was successfully resumed with help of Stream Management.
     *
     * @return true if the stream was resumed.
     */
    public boolean streamWasResumed() {
        return smResumedSyncPoint.wasSuccessful();
    }

    /**
     * Returns true if the connection is disconnected by a Stream resumption via Stream Management is possible.
     *
     * @return true if disconnected but resumption possible.
     */
    public boolean isDisconnectedButSmResumptionPossible() {
        return disconnectedButResumeable && isSmResumptionPossible();
    }

    /**
     * Returns true if the stream is resumable.
     *
     * @return true if the stream is resumable.
     */
    public boolean isSmResumptionPossible() {
        // There is no resumable stream available
        if (smSessionId == null)
            return false;

        final Long shutdownTimestamp = packetWriter.shutdownTimestamp;
        // Seems like we are already reconnected, report true
        if (shutdownTimestamp == null) {
            return true;
        }

        // See if resumption time is over
        long current = System.currentTimeMillis();
        long maxResumptionMillies = ((long) getMaxSmResumptionTime()) * 1000;
        if (current > shutdownTimestamp + maxResumptionMillies) {
            // Stream resumption is *not* possible if the current timestamp is greater then the greatest timestamp where
            // resumption is possible
            return false;
        } else {
            return true;
        }
    }

    /**
     * Drop the stream management state. Sets {@link #smSessionId} and
     * {@link #unacknowledgedStanzas} to <code>null</code>.
     */
    private void dropSmState() {
        // clientHandledCount and serverHandledCount will be reset on <enable/> and <enabled/>
        // respective. No need to reset them here.
        smSessionId = null;
        unacknowledgedStanzas = null;
    }

    /**
     * Get the maximum resumption time in seconds after which a managed stream can be resumed.
     * <p>
     * This method will return {@link Integer#MAX_VALUE} if neither the client nor the server specify a maximum
     * resumption time. Be aware of integer overflows when using this value, e.g. do not add arbitrary values to it
     * without checking for overflows before.
     * </p>
     *
     * @return the maximum resumption time in seconds or {@link Integer#MAX_VALUE} if none set.
     */
    public int getMaxSmResumptionTime() {
        int clientResumptionTime = smClientMaxResumptionTime > 0 ? smClientMaxResumptionTime : Integer.MAX_VALUE;
        int serverResumptionTime = smServerMaxResumptionTime > 0 ? smServerMaxResumptionTime : Integer.MAX_VALUE;
        return Math.min(clientResumptionTime, serverResumptionTime);
    }

    private void processHandledCount(long handledCount) throws StreamManagementCounterError {
        long ackedStanzasCount = SMUtils.calculateDelta(handledCount, serverHandledStanzasCount);
        final List<Stanza> ackedStanzas = new ArrayList<>(
                        ackedStanzasCount <= Integer.MAX_VALUE ? (int) ackedStanzasCount
                                        : Integer.MAX_VALUE);
        for (long i = 0; i < ackedStanzasCount; i++) {
            Stanza ackedStanza = unacknowledgedStanzas.poll();
            // If the server ack'ed a stanza, then it must be in the
            // unacknowledged stanza queue. There can be no exception.
            if (ackedStanza == null) {
                throw new StreamManagementCounterError(handledCount, serverHandledStanzasCount,
                                ackedStanzasCount, ackedStanzas);
            }
            ackedStanzas.add(ackedStanza);
        }

        boolean atLeastOneStanzaAcknowledgedListener = false;
        if (!stanzaAcknowledgedListeners.isEmpty()) {
            // If stanzaAcknowledgedListeners is not empty, the we have at least one
            atLeastOneStanzaAcknowledgedListener = true;
        }
        else {
            // Otherwise we look for a matching id in the stanza *id* acknowledged listeners
            for (Stanza ackedStanza : ackedStanzas) {
                String id = ackedStanza.getStanzaId();
                if (id != null && stanzaIdAcknowledgedListeners.containsKey(id)) {
                    atLeastOneStanzaAcknowledgedListener = true;
                    break;
                }
            }
        }

        // Only spawn a new thread if there is a chance that some listener is invoked
        if (atLeastOneStanzaAcknowledgedListener) {
            asyncGo(new Runnable() {
                @Override
                public void run() {
                    for (Stanza ackedStanza : ackedStanzas) {
                        for (StanzaListener listener : stanzaAcknowledgedListeners) {
                            try {
                                listener.processStanza(ackedStanza);
                            }
                            catch (InterruptedException | NotConnectedException | NotLoggedInException e) {
                                LOGGER.log(Level.FINER, "Received exception", e);
                            }
                        }
                        String id = ackedStanza.getStanzaId();
                        if (StringUtils.isNullOrEmpty(id)) {
                            continue;
                        }
                        StanzaListener listener = stanzaIdAcknowledgedListeners.remove(id);
                        if (listener != null) {
                            try {
                                listener.processStanza(ackedStanza);
                            }
                            catch (InterruptedException | NotConnectedException | NotLoggedInException e) {
                                LOGGER.log(Level.FINER, "Received exception", e);
                            }
                        }
                    }
                }
            });
        }

        serverHandledStanzasCount = handledCount;
    }

    /**
     * Set the default bundle and defer callback used for new connections.
     *
     * @param defaultBundleAndDeferCallback
     * @see BundleAndDeferCallback
     * @since 4.1
     */
    public static void setDefaultBundleAndDeferCallback(BundleAndDeferCallback defaultBundleAndDeferCallback) {
        XMPPTCPConnection.defaultBundleAndDeferCallback = defaultBundleAndDeferCallback;
    }

    /**
     * Set the bundle and defer callback used for this connection.
     * <p>
     * You can use <code>null</code> as argument to reset the callback. Outgoing stanzas will then
     * no longer get deferred.
     * </p>
     *
     * @param bundleAndDeferCallback the callback or <code>null</code>.
     * @see BundleAndDeferCallback
     * @since 4.1
     */
    public void setBundleandDeferCallback(BundleAndDeferCallback bundleAndDeferCallback) {
        this.bundleAndDeferCallback = bundleAndDeferCallback;
    }

}<|MERGE_RESOLUTION|>--- conflicted
+++ resolved
@@ -68,7 +68,6 @@
 import org.jivesoftware.smack.SmackException.NotConnectedException;
 import org.jivesoftware.smack.SmackException.NotLoggedInException;
 import org.jivesoftware.smack.SmackException.SecurityRequiredByServerException;
-import org.jivesoftware.smack.SmackException.SmackWrappedException;
 import org.jivesoftware.smack.SmackFuture;
 import org.jivesoftware.smack.StanzaListener;
 import org.jivesoftware.smack.SynchronizationPoint;
@@ -776,34 +775,6 @@
     }
 
     /**
-<<<<<<< HEAD
-=======
-     * Sends out a notification that there was an error with the connection
-     * and closes the connection. Also prints the stack trace of the given exception
-     *
-     * @param e the exception that causes the connection close event.
-     */
-    private synchronized void notifyConnectionError(Exception e) {
-        // Listeners were already notified of the exception, return right here.
-        if (packetReader.done && packetWriter.done()) return;
-
-        SmackWrappedException smackWrappedException = new SmackWrappedException(e);
-        tlsHandled.reportGenericFailure(smackWrappedException);
-        saslFeatureReceived.reportGenericFailure(smackWrappedException);
-        maybeCompressFeaturesReceived.reportGenericFailure(smackWrappedException);
-        lastFeaturesReceived.reportGenericFailure(smackWrappedException);
-
-        // Closes the connection temporary. A reconnection is possible
-        // Note that a connection listener of XMPPTCPConnection will drop the SM state in
-        // case the Exception is a StreamErrorException.
-        instantShutdown();
-
-        // Notify connection listeners of the error.
-        callConnectionClosedOnErrorListener(e);
-    }
-
-    /**
->>>>>>> 78dcaec7
      * For unit testing purposes
      *
      * @param writer
