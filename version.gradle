allprojects {
	ext {
<<<<<<< HEAD
		shortVersion = '4.4.0-alpha2'
		isSnapshot = true
		jxmppVersion = '0.7.0-alpha5'
		miniDnsVersion = '0.4.0-alpha3'
		smackMinAndroidSdk = 19
=======
		shortVersion = '4.3.3'
		isSnapshot = false
		// When using dynamic versions for those, do *not* use [1.0,
		// 2.0), since this will also pull in 2.0-alpha1. Instead use
		// [1.0, 1.0.99].
		// See also:
		// - https://issues.apache.org/jira/browse/MNG-6232
		// - https://issues.igniterealtime.org/browse/SMACK-858
		jxmppVersion = '[0.6, 0.6.999]'
		miniDnsVersion = '[0.3, 0.3.999]'
		smackMinAndroidSdk = 9
>>>>>>> b054c4fe
	}
}<|MERGE_RESOLUTION|>--- conflicted
+++ resolved
@@ -1,23 +1,15 @@
 allprojects {
 	ext {
-<<<<<<< HEAD
 		shortVersion = '4.4.0-alpha2'
 		isSnapshot = true
-		jxmppVersion = '0.7.0-alpha5'
-		miniDnsVersion = '0.4.0-alpha3'
-		smackMinAndroidSdk = 19
-=======
-		shortVersion = '4.3.3'
-		isSnapshot = false
 		// When using dynamic versions for those, do *not* use [1.0,
 		// 2.0), since this will also pull in 2.0-alpha1. Instead use
 		// [1.0, 1.0.99].
 		// See also:
 		// - https://issues.apache.org/jira/browse/MNG-6232
 		// - https://issues.igniterealtime.org/browse/SMACK-858
-		jxmppVersion = '[0.6, 0.6.999]'
-		miniDnsVersion = '[0.3, 0.3.999]'
-		smackMinAndroidSdk = 9
->>>>>>> b054c4fe
+		jxmppVersion = '0.7.0-alpha5'
+		miniDnsVersion = '0.4.0-alpha3'
+		smackMinAndroidSdk = 19
 	}
 }