/**
 * $RCSfile$
 * $Revision$
 * $Date$
 *
 * All rights reserved. Licensed under the Apache License, Version 2.0 (the "License");
 * you may not use this file except in compliance with the License.
 * You may obtain a copy of the License at
 *
 *     http://www.apache.org/licenses/LICENSE-2.0
 *
 * Unless required by applicable law or agreed to in writing, software
 * distributed under the License is distributed on an "AS IS" BASIS,
 * WITHOUT WARRANTIES OR CONDITIONS OF ANY KIND, either express or implied.
 * See the License for the specific language governing permissions and
 * limitations under the License.
 */
package org.jivesoftware.smack;

import java.util.concurrent.CountDownLatch;
import java.util.concurrent.TimeUnit;

import org.jivesoftware.smack.test.SmackTestCase;
import org.jivesoftware.smackx.ping.PingManager;

/**
 * Tests the connection and reconnection mechanism
 *
 * @author Francisco Vives
 */

public class ReconnectionTest extends SmackTestCase {

    private static final long MIN_RECONNECT_WAIT = 17;  // Seconds
    
    public ReconnectionTest(String arg0) {
        super(arg0);
    }

    /**
     * Tests an automatic reconnection.
     * Simulates a connection error and then waits until gets reconnected.
     */

    public void testAutomaticReconnection() throws Exception {
<<<<<<< HEAD
        XMPPConnection connection = getConnection(0);
        XMPPConnectionTestListener listener = new XMPPConnectionTestListener();
=======
        XMPPConnection connection = getConnection(0);
        CountDownLatch latch = new CountDownLatch(1);
        XMPPConnectionTestListener listener = new XMPPConnectionTestListener(latch);
>>>>>>> df022d15
        connection.addConnectionListener(listener);

        // Simulates an error in the connection
        connection.notifyConnectionError(new Exception("Simulated Error"));
<<<<<<< HEAD
        Thread.sleep(12000);
=======
        latch.await(MIN_RECONNECT_WAIT, TimeUnit.SECONDS);
        
>>>>>>> df022d15
        // After 10 seconds, the reconnection manager must reestablishes the connection
        assertEquals("The ConnectionListener.connectionStablished() notification was not fired", true, listener.reconnected);
        assertTrue("The ReconnectionManager algorithm has reconnected without waiting at least 5 seconds", listener.attemptsNotifications > 0);

        // Executes some server interaction testing the connection
        executeSomeServerInteraction(connection);
    }

    public void testAutomaticReconnectionWithCompression() throws Exception {
        // Create the configuration for this new connection
        ConnectionConfiguration config = new ConnectionConfiguration(getHost(), getPort());
        config.setCompressionEnabled(true);
        config.setSASLAuthenticationEnabled(true);

        XMPPConnection connection = new XMPPConnection(config);
        // Connect to the server
        connection.connect();
        // Log into the server
        connection.login(getUsername(0), getPassword(0), "MyOtherResource");

        assertTrue("Failed to use compression", connection.isUsingCompression());

        // Executes some server interaction testing the connection
        executeSomeServerInteraction(connection);

        CountDownLatch latch = new CountDownLatch(1);
        XMPPConnectionTestListener listener = new XMPPConnectionTestListener(latch);
        connection.addConnectionListener(listener);

        // Simulates an error in the connection
        connection.notifyConnectionError(new Exception("Simulated Error"));
<<<<<<< HEAD
        Thread.sleep(12000);
=======
        latch.await(MIN_RECONNECT_WAIT, TimeUnit.SECONDS);
        
>>>>>>> df022d15
        // After 10 seconds, the reconnection manager must reestablishes the connection
        assertEquals("The ConnectionListener.connectionEstablished() notification was not fired", true, listener.reconnected);
        assertTrue("The ReconnectionManager algorithm has reconnected without waiting at least 5 seconds", listener.attemptsNotifications > 0);

        // Executes some server interaction testing the connection
        executeSomeServerInteraction(connection);
    }

    /**
     * Tests a manual reconnection.
     * Simulates a connection error, disables the reconnection mechanism and then reconnects.
     */
    public void testManualReconnectionWithCancelation() throws Exception {
        XMPPConnection connection = getConnection(0);
        CountDownLatch latch = new CountDownLatch(1);
        XMPPConnectionTestListener listener = new XMPPConnectionTestListener(latch);
        connection.addConnectionListener(listener);

        // Produces a connection error
        connection.notifyConnectionError(new Exception("Simulated Error"));
        assertEquals(
                "An error occurs but the ConnectionListener.connectionClosedOnError(e) was not notified",
                true, listener.connectionClosedOnError);
//        Thread.sleep(1000);
        
        // Cancels the automatic reconnection
        connection.getConfiguration().setReconnectionAllowed(false);
        // Waits for a reconnection that must not happened.
        Thread.sleep(MIN_RECONNECT_WAIT * 1000);
        // Cancels the automatic reconnection
        assertEquals(false, listener.reconnected);

        // Makes a manual reconnection from an error terminated connection without reconnection
        connection.connect();

        // Executes some server interaction testing the connection
        executeSomeServerInteraction(connection);
    }

    /**
     * Tests a manual reconnection after a login.
     * Closes the connection and then reconnects.
     */
    public void testCloseAndManualReconnection() throws Exception {
        XMPPConnection connection = getConnection(0);
        String username = connection.getConfiguration().getUsername();
        String password = connection.getConfiguration().getPassword();
        XMPPConnectionTestListener listener = new XMPPConnectionTestListener();
        connection.addConnectionListener(listener);

        // Produces a normal disconnection
        connection.disconnect();
        assertEquals("ConnectionListener.connectionClosed() was not notified",
                true, listener.connectionClosed);
        // Waits 10 seconds waiting for a reconnection that must not happened.
        Thread.sleep(MIN_RECONNECT_WAIT * 1000);
        assertEquals("The connection was stablished but it was not allowed to", false,
                listener.reconnected);

        // Makes a manual reconnection
        connection.connect();
        connection.login(username, password);

        // Executes some server interaction testing the connection
        executeSomeServerInteraction(connection);
    }

    /**
     * Tests a reconnection in a anonymously logged connection.
     * Closes the connection and then reconnects.
     */
    public void testAnonymousReconnection() throws Exception {
        XMPPConnection connection = createConnection();
        connection.connect();
        XMPPConnectionTestListener listener = new XMPPConnectionTestListener();
        connection.addConnectionListener(listener);

        // Makes the anounymous login
        connection.loginAnonymously();

        // Produces a normal disconnection
        connection.disconnect();
        assertEquals("ConnectionListener.connectionClosed() was not notified",
                true, listener.connectionClosed);
        // Makes a manual reconnection
        connection.connect();
        connection.loginAnonymously();
        assertEquals("Failed the manual connection", true, connection.isAnonymous());
    }

    private XMPPConnection createXMPPConnection() throws Exception {
        XMPPConnection connection;
        // Create the configuration
        ConnectionConfiguration config = new ConnectionConfiguration(getHost(), getPort());
        config.setCompressionEnabled(Boolean.getBoolean("test.compressionEnabled"));
        config.setSASLAuthenticationEnabled(true);
        connection = new XMPPConnection(config);

        return connection;
    }

    /**
     * Execute some server interaction in order to test that the regenerated connection works fine.
     */
    private void executeSomeServerInteraction(XMPPConnection connection) throws XMPPException {
        PingManager pingManager = PingManager.getInstanceFor(connection);
        pingManager.pingMyServer();
    }

    protected int getMaxConnections() {
        return 1;
    }

    private class XMPPConnectionTestListener implements ConnectionListener {

        // Variables to support listener notifications verification
        private volatile boolean connectionClosed = false;
        private volatile boolean connectionClosedOnError = false;
        private volatile boolean reconnected = false;
        private volatile boolean reconnectionFailed = false;
        private volatile int remainingSeconds = 0;
        private volatile int attemptsNotifications = 0;
        private volatile boolean reconnectionCanceled = false;
        private CountDownLatch countDownLatch;

        private XMPPConnectionTestListener(CountDownLatch latch) {
            countDownLatch = latch; 
        }

        private XMPPConnectionTestListener() {
        }
        /**
         * Methods to test the listener.
         */
        public void connectionClosed() {
            connectionClosed = true;
            
            if (countDownLatch != null)
                countDownLatch.countDown();
        }

        public void connectionClosedOnError(Exception e) {
            connectionClosedOnError = true;
        }

        public void reconnectionCanceled() {
            reconnectionCanceled = true;

            if (countDownLatch != null)
                countDownLatch.countDown();
        }

        public void reconnectingIn(int seconds) {
            attemptsNotifications = attemptsNotifications + 1;
            remainingSeconds = seconds;
        }

        public void reconnectionSuccessful() {
            reconnected = true;

            if (countDownLatch != null)
                countDownLatch.countDown();
        }

        public void reconnectionFailed(Exception error) {
            reconnectionFailed = true;

            if (countDownLatch != null)
                countDownLatch.countDown();
        }
    }

}<|MERGE_RESOLUTION|>--- conflicted
+++ resolved
@@ -15,259 +15,246 @@
  * See the License for the specific language governing permissions and
  * limitations under the License.
  */
-package org.jivesoftware.smack;
-
+package org.jivesoftware.smack;
+
 import java.util.concurrent.CountDownLatch;
 import java.util.concurrent.TimeUnit;
 
-import org.jivesoftware.smack.test.SmackTestCase;
+import org.jivesoftware.smack.test.SmackTestCase;
 import org.jivesoftware.smackx.ping.PingManager;
-
-/**
- * Tests the connection and reconnection mechanism
- *
- * @author Francisco Vives
- */
-
-public class ReconnectionTest extends SmackTestCase {
+
+/**
+ * Tests the connection and reconnection mechanism
+ *
+ * @author Francisco Vives
+ */
+
+public class ReconnectionTest extends SmackTestCase {
 
     private static final long MIN_RECONNECT_WAIT = 17;  // Seconds
-    
-    public ReconnectionTest(String arg0) {
-        super(arg0);
-    }
-
-    /**
-     * Tests an automatic reconnection.
-     * Simulates a connection error and then waits until gets reconnected.
-     */
-
-    public void testAutomaticReconnection() throws Exception {
-<<<<<<< HEAD
+    
+    public ReconnectionTest(String arg0) {
+        super(arg0);
+    }
+
+    /**
+     * Tests an automatic reconnection.
+     * Simulates a connection error and then waits until gets reconnected.
+     */
+
+    public void testAutomaticReconnection() throws Exception {
         XMPPConnection connection = getConnection(0);
-        XMPPConnectionTestListener listener = new XMPPConnectionTestListener();
-=======
-        XMPPConnection connection = getConnection(0);
+        CountDownLatch latch = new CountDownLatch(1);
+        XMPPConnectionTestListener listener = new XMPPConnectionTestListener(latch);
+        connection.addConnectionListener(listener);
+
+        // Simulates an error in the connection
+        connection.notifyConnectionError(new Exception("Simulated Error"));
+        latch.await(MIN_RECONNECT_WAIT, TimeUnit.SECONDS);
+        
+        // After 10 seconds, the reconnection manager must reestablishes the connection
+        assertEquals("The ConnectionListener.connectionStablished() notification was not fired", true, listener.reconnected);
+        assertTrue("The ReconnectionManager algorithm has reconnected without waiting at least 5 seconds", listener.attemptsNotifications > 0);
+
+        // Executes some server interaction testing the connection
+        executeSomeServerInteraction(connection);
+    }
+
+    public void testAutomaticReconnectionWithCompression() throws Exception {
+        // Create the configuration for this new connection
+        ConnectionConfiguration config = new ConnectionConfiguration(getHost(), getPort());
+        config.setCompressionEnabled(true);
+        config.setSASLAuthenticationEnabled(true);
+
+        XMPPConnection connection = new XMPPConnection(config);
+        // Connect to the server
+        connection.connect();
+        // Log into the server
+        connection.login(getUsername(0), getPassword(0), "MyOtherResource");
+
+        assertTrue("Failed to use compression", connection.isUsingCompression());
+
+        // Executes some server interaction testing the connection
+        executeSomeServerInteraction(connection);
+
+        CountDownLatch latch = new CountDownLatch(1);
+        XMPPConnectionTestListener listener = new XMPPConnectionTestListener(latch);
+        connection.addConnectionListener(listener);
+
+        // Simulates an error in the connection
+        connection.notifyConnectionError(new Exception("Simulated Error"));
+        latch.await(MIN_RECONNECT_WAIT, TimeUnit.SECONDS);
+        
+        // After 10 seconds, the reconnection manager must reestablishes the connection
+        assertEquals("The ConnectionListener.connectionEstablished() notification was not fired", true, listener.reconnected);
+        assertTrue("The ReconnectionManager algorithm has reconnected without waiting at least 5 seconds", listener.attemptsNotifications > 0);
+
+        // Executes some server interaction testing the connection
+        executeSomeServerInteraction(connection);
+    }
+
+    /**
+     * Tests a manual reconnection.
+     * Simulates a connection error, disables the reconnection mechanism and then reconnects.
+     */
+    public void testManualReconnectionWithCancelation() throws Exception {
+        XMPPConnection connection = getConnection(0);
         CountDownLatch latch = new CountDownLatch(1);
         XMPPConnectionTestListener listener = new XMPPConnectionTestListener(latch);
->>>>>>> df022d15
-        connection.addConnectionListener(listener);
-
-        // Simulates an error in the connection
-        connection.notifyConnectionError(new Exception("Simulated Error"));
-<<<<<<< HEAD
-        Thread.sleep(12000);
-=======
-        latch.await(MIN_RECONNECT_WAIT, TimeUnit.SECONDS);
-        
->>>>>>> df022d15
-        // After 10 seconds, the reconnection manager must reestablishes the connection
-        assertEquals("The ConnectionListener.connectionStablished() notification was not fired", true, listener.reconnected);
-        assertTrue("The ReconnectionManager algorithm has reconnected without waiting at least 5 seconds", listener.attemptsNotifications > 0);
-
-        // Executes some server interaction testing the connection
-        executeSomeServerInteraction(connection);
-    }
-
-    public void testAutomaticReconnectionWithCompression() throws Exception {
-        // Create the configuration for this new connection
-        ConnectionConfiguration config = new ConnectionConfiguration(getHost(), getPort());
-        config.setCompressionEnabled(true);
-        config.setSASLAuthenticationEnabled(true);
-
-        XMPPConnection connection = new XMPPConnection(config);
-        // Connect to the server
-        connection.connect();
-        // Log into the server
-        connection.login(getUsername(0), getPassword(0), "MyOtherResource");
-
-        assertTrue("Failed to use compression", connection.isUsingCompression());
-
-        // Executes some server interaction testing the connection
-        executeSomeServerInteraction(connection);
-
-        CountDownLatch latch = new CountDownLatch(1);
-        XMPPConnectionTestListener listener = new XMPPConnectionTestListener(latch);
-        connection.addConnectionListener(listener);
-
-        // Simulates an error in the connection
-        connection.notifyConnectionError(new Exception("Simulated Error"));
-<<<<<<< HEAD
-        Thread.sleep(12000);
-=======
-        latch.await(MIN_RECONNECT_WAIT, TimeUnit.SECONDS);
-        
->>>>>>> df022d15
-        // After 10 seconds, the reconnection manager must reestablishes the connection
-        assertEquals("The ConnectionListener.connectionEstablished() notification was not fired", true, listener.reconnected);
-        assertTrue("The ReconnectionManager algorithm has reconnected without waiting at least 5 seconds", listener.attemptsNotifications > 0);
-
-        // Executes some server interaction testing the connection
-        executeSomeServerInteraction(connection);
-    }
-
-    /**
-     * Tests a manual reconnection.
-     * Simulates a connection error, disables the reconnection mechanism and then reconnects.
-     */
-    public void testManualReconnectionWithCancelation() throws Exception {
-        XMPPConnection connection = getConnection(0);
-        CountDownLatch latch = new CountDownLatch(1);
-        XMPPConnectionTestListener listener = new XMPPConnectionTestListener(latch);
-        connection.addConnectionListener(listener);
-
-        // Produces a connection error
-        connection.notifyConnectionError(new Exception("Simulated Error"));
-        assertEquals(
-                "An error occurs but the ConnectionListener.connectionClosedOnError(e) was not notified",
-                true, listener.connectionClosedOnError);
+        connection.addConnectionListener(listener);
+
+        // Produces a connection error
+        connection.notifyConnectionError(new Exception("Simulated Error"));
+        assertEquals(
+                "An error occurs but the ConnectionListener.connectionClosedOnError(e) was not notified",
+                true, listener.connectionClosedOnError);
 //        Thread.sleep(1000);
-        
-        // Cancels the automatic reconnection
-        connection.getConfiguration().setReconnectionAllowed(false);
-        // Waits for a reconnection that must not happened.
-        Thread.sleep(MIN_RECONNECT_WAIT * 1000);
-        // Cancels the automatic reconnection
-        assertEquals(false, listener.reconnected);
-
-        // Makes a manual reconnection from an error terminated connection without reconnection
-        connection.connect();
-
-        // Executes some server interaction testing the connection
-        executeSomeServerInteraction(connection);
-    }
-
-    /**
-     * Tests a manual reconnection after a login.
-     * Closes the connection and then reconnects.
-     */
-    public void testCloseAndManualReconnection() throws Exception {
-        XMPPConnection connection = getConnection(0);
-        String username = connection.getConfiguration().getUsername();
-        String password = connection.getConfiguration().getPassword();
-        XMPPConnectionTestListener listener = new XMPPConnectionTestListener();
-        connection.addConnectionListener(listener);
-
-        // Produces a normal disconnection
-        connection.disconnect();
-        assertEquals("ConnectionListener.connectionClosed() was not notified",
-                true, listener.connectionClosed);
-        // Waits 10 seconds waiting for a reconnection that must not happened.
-        Thread.sleep(MIN_RECONNECT_WAIT * 1000);
-        assertEquals("The connection was stablished but it was not allowed to", false,
-                listener.reconnected);
-
-        // Makes a manual reconnection
-        connection.connect();
-        connection.login(username, password);
-
-        // Executes some server interaction testing the connection
-        executeSomeServerInteraction(connection);
-    }
-
-    /**
-     * Tests a reconnection in a anonymously logged connection.
-     * Closes the connection and then reconnects.
-     */
-    public void testAnonymousReconnection() throws Exception {
-        XMPPConnection connection = createConnection();
-        connection.connect();
-        XMPPConnectionTestListener listener = new XMPPConnectionTestListener();
-        connection.addConnectionListener(listener);
-
-        // Makes the anounymous login
-        connection.loginAnonymously();
-
-        // Produces a normal disconnection
-        connection.disconnect();
-        assertEquals("ConnectionListener.connectionClosed() was not notified",
-                true, listener.connectionClosed);
-        // Makes a manual reconnection
-        connection.connect();
-        connection.loginAnonymously();
-        assertEquals("Failed the manual connection", true, connection.isAnonymous());
-    }
-
-    private XMPPConnection createXMPPConnection() throws Exception {
-        XMPPConnection connection;
-        // Create the configuration
-        ConnectionConfiguration config = new ConnectionConfiguration(getHost(), getPort());
-        config.setCompressionEnabled(Boolean.getBoolean("test.compressionEnabled"));
-        config.setSASLAuthenticationEnabled(true);
-        connection = new XMPPConnection(config);
-
-        return connection;
-    }
-
-    /**
-     * Execute some server interaction in order to test that the regenerated connection works fine.
-     */
-    private void executeSomeServerInteraction(XMPPConnection connection) throws XMPPException {
-        PingManager pingManager = PingManager.getInstanceFor(connection);
-        pingManager.pingMyServer();
-    }
-
-    protected int getMaxConnections() {
-        return 1;
-    }
-
-    private class XMPPConnectionTestListener implements ConnectionListener {
-
-        // Variables to support listener notifications verification
-        private volatile boolean connectionClosed = false;
-        private volatile boolean connectionClosedOnError = false;
-        private volatile boolean reconnected = false;
-        private volatile boolean reconnectionFailed = false;
-        private volatile int remainingSeconds = 0;
-        private volatile int attemptsNotifications = 0;
+        
+        // Cancels the automatic reconnection
+        connection.getConfiguration().setReconnectionAllowed(false);
+        // Waits for a reconnection that must not happened.
+        Thread.sleep(MIN_RECONNECT_WAIT * 1000);
+        // Cancels the automatic reconnection
+        assertEquals(false, listener.reconnected);
+
+        // Makes a manual reconnection from an error terminated connection without reconnection
+        connection.connect();
+
+        // Executes some server interaction testing the connection
+        executeSomeServerInteraction(connection);
+    }
+
+    /**
+     * Tests a manual reconnection after a login.
+     * Closes the connection and then reconnects.
+     */
+    public void testCloseAndManualReconnection() throws Exception {
+        XMPPConnection connection = getConnection(0);
+        String username = connection.getConfiguration().getUsername();
+        String password = connection.getConfiguration().getPassword();
+        XMPPConnectionTestListener listener = new XMPPConnectionTestListener();
+        connection.addConnectionListener(listener);
+
+        // Produces a normal disconnection
+        connection.disconnect();
+        assertEquals("ConnectionListener.connectionClosed() was not notified",
+                true, listener.connectionClosed);
+        // Waits 10 seconds waiting for a reconnection that must not happened.
+        Thread.sleep(MIN_RECONNECT_WAIT * 1000);
+        assertEquals("The connection was stablished but it was not allowed to", false,
+                listener.reconnected);
+
+        // Makes a manual reconnection
+        connection.connect();
+        connection.login(username, password);
+
+        // Executes some server interaction testing the connection
+        executeSomeServerInteraction(connection);
+    }
+
+    /**
+     * Tests a reconnection in a anonymously logged connection.
+     * Closes the connection and then reconnects.
+     */
+    public void testAnonymousReconnection() throws Exception {
+        XMPPConnection connection = createConnection();
+        connection.connect();
+        XMPPConnectionTestListener listener = new XMPPConnectionTestListener();
+        connection.addConnectionListener(listener);
+
+        // Makes the anounymous login
+        connection.loginAnonymously();
+
+        // Produces a normal disconnection
+        connection.disconnect();
+        assertEquals("ConnectionListener.connectionClosed() was not notified",
+                true, listener.connectionClosed);
+        // Makes a manual reconnection
+        connection.connect();
+        connection.loginAnonymously();
+        assertEquals("Failed the manual connection", true, connection.isAnonymous());
+    }
+
+    private XMPPConnection createXMPPConnection() throws Exception {
+        XMPPConnection connection;
+        // Create the configuration
+        ConnectionConfiguration config = new ConnectionConfiguration(getHost(), getPort());
+        config.setCompressionEnabled(Boolean.getBoolean("test.compressionEnabled"));
+        config.setSASLAuthenticationEnabled(true);
+        connection = new XMPPConnection(config);
+
+        return connection;
+    }
+
+    /**
+     * Execute some server interaction in order to test that the regenerated connection works fine.
+     */
+    private void executeSomeServerInteraction(XMPPConnection connection) throws XMPPException {
+        PingManager pingManager = PingManager.getInstanceFor(connection);
+        pingManager.pingMyServer();
+    }
+
+    protected int getMaxConnections() {
+        return 1;
+    }
+
+    private class XMPPConnectionTestListener implements ConnectionListener {
+
+        // Variables to support listener notifications verification
+        private volatile boolean connectionClosed = false;
+        private volatile boolean connectionClosedOnError = false;
+        private volatile boolean reconnected = false;
+        private volatile boolean reconnectionFailed = false;
+        private volatile int remainingSeconds = 0;
+        private volatile int attemptsNotifications = 0;
         private volatile boolean reconnectionCanceled = false;
-        private CountDownLatch countDownLatch;
+        private CountDownLatch countDownLatch;
 
         private XMPPConnectionTestListener(CountDownLatch latch) {
             countDownLatch = latch; 
-        }
+        }
 
         private XMPPConnectionTestListener() {
         }
-        /**
-         * Methods to test the listener.
-         */
+        /**
+         * Methods to test the listener.
+         */
         public void connectionClosed() {
             connectionClosed = true;
             
+            if (countDownLatch != null)
+                countDownLatch.countDown();
+        }
+
+        public void connectionClosedOnError(Exception e) {
+            connectionClosedOnError = true;
+        }
+
+        public void reconnectionCanceled() {
+            reconnectionCanceled = true;
+
             if (countDownLatch != null)
                 countDownLatch.countDown();
-        }
-
-        public void connectionClosedOnError(Exception e) {
-            connectionClosedOnError = true;
-        }
-
-        public void reconnectionCanceled() {
-            reconnectionCanceled = true;
+        }
+
+        public void reconnectingIn(int seconds) {
+            attemptsNotifications = attemptsNotifications + 1;
+            remainingSeconds = seconds;
+        }
+
+        public void reconnectionSuccessful() {
+            reconnected = true;
 
             if (countDownLatch != null)
                 countDownLatch.countDown();
-        }
-
-        public void reconnectingIn(int seconds) {
-            attemptsNotifications = attemptsNotifications + 1;
-            remainingSeconds = seconds;
-        }
-
-        public void reconnectionSuccessful() {
-            reconnected = true;
+        }
+
+        public void reconnectionFailed(Exception error) {
+            reconnectionFailed = true;
 
             if (countDownLatch != null)
                 countDownLatch.countDown();
-        }
-
-        public void reconnectionFailed(Exception error) {
-            reconnectionFailed = true;
-
-            if (countDownLatch != null)
-                countDownLatch.countDown();
-        }
-    }
-
+        }
+    }
+
 }