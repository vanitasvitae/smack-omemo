--- conflicted
+++ resolved
@@ -75,32 +75,19 @@
 Establishing a Connection
 </p>
 
-<<<<<<< HEAD
 The classes subclassing <tt>AbstractXMPPConnection</tt> are used to
 create a connection to an XMPP server. Below are code examples for
 making a connection:<p>
-=======
-The <tt>XMPPTCPConnection</tt> class is used to create a connection to an 
-XMPP server. Below are code examples for making a connection:<p>
->>>>>>> 4477561d
 
 <div class="code">
 <pre>
 <font color="gray"><i>// Create a connection to the jabber.org server.</i></font>
-<<<<<<< HEAD
 AbstractXMPPConnection conn1 = <font color="navy"><b>new</b></font> XMPPTCPConnection(<font color="green">"jabber.org"</font>);
-=======
-XMPPConnection conn1 = <font color="navy"><b>new</b></font> XMPPTCPConnection(<font color="green">"jabber.org"</font>);
->>>>>>> 4477561d
 conn1.connect();
 
 <font color="gray"><i>// Create a connection to the jabber.org server on a specific port.</i></font>
 ConnectionConfiguration config = new ConnectionConfiguration(<font color="green">"jabber.org"</font>, 5222);
-<<<<<<< HEAD
 AbstractXMPPConnection conn2 = <font color="navy"><b>new</b></font> XMPPTCPConnection(config);
-=======
-XMPPConnection conn2 = <font color="navy"><b>new</b></font> XMPPTCPConnection(config);
->>>>>>> 4477561d
 conn2.connect();
 </pre></div>
 
