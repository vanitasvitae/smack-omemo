/**
 *
 * Copyright 2003-2007 Jive Software.
 *
 * Licensed under the Apache License, Version 2.0 (the "License");
 * you may not use this file except in compliance with the License.
 * You may obtain a copy of the License at
 *
 *     http://www.apache.org/licenses/LICENSE-2.0
 *
 * Unless required by applicable law or agreed to in writing, software
 * distributed under the License is distributed on an "AS IS" BASIS,
 * WITHOUT WARRANTIES OR CONDITIONS OF ANY KIND, either express or implied.
 * See the License for the specific language governing permissions and
 * limitations under the License.
 */

package org.jivesoftware.smackx.muc;

import java.util.ArrayList;
import java.util.Collection;
import java.util.List;
import java.util.Map;
import java.util.Set;
import java.util.concurrent.ConcurrentHashMap;
import java.util.concurrent.CopyOnWriteArraySet;
import java.util.logging.Level;
import java.util.logging.Logger;

import org.jivesoftware.smack.MessageListener;
import org.jivesoftware.smack.PacketCollector;
import org.jivesoftware.smack.StanzaListener;
import org.jivesoftware.smack.PresenceListener;
import org.jivesoftware.smack.SmackException;
import org.jivesoftware.smack.SmackException.NoResponseException;
import org.jivesoftware.smack.SmackException.NotConnectedException;
import org.jivesoftware.smack.XMPPConnection;
import org.jivesoftware.smack.XMPPException;
import org.jivesoftware.smack.XMPPException.XMPPErrorException;
import org.jivesoftware.smack.chat.Chat;
import org.jivesoftware.smack.chat.ChatManager;
import org.jivesoftware.smack.chat.ChatMessageListener;
import org.jivesoftware.smack.filter.AndFilter;
import org.jivesoftware.smack.filter.FromMatchesFilter;
import org.jivesoftware.smack.filter.MessageTypeFilter;
import org.jivesoftware.smack.filter.MessageWithSubjectFilter;
import org.jivesoftware.smack.filter.NotFilter;
import org.jivesoftware.smack.filter.StanzaFilter;
import org.jivesoftware.smack.filter.StanzaExtensionFilter;
import org.jivesoftware.smack.filter.StanzaTypeFilter;
import org.jivesoftware.smack.filter.ToFilter;
import org.jivesoftware.smack.packet.IQ;
import org.jivesoftware.smack.packet.Message;
import org.jivesoftware.smack.packet.Stanza;
import org.jivesoftware.smack.packet.Presence;
import org.jivesoftware.smack.util.StringUtils;
import org.jivesoftware.smackx.disco.ServiceDiscoveryManager;
import org.jivesoftware.smackx.disco.packet.DiscoverInfo;
import org.jivesoftware.smackx.iqregister.packet.Registration;
import org.jivesoftware.smackx.muc.packet.Destroy;
import org.jivesoftware.smackx.muc.packet.MUCAdmin;
import org.jivesoftware.smackx.muc.packet.MUCInitialPresence;
import org.jivesoftware.smackx.muc.packet.MUCItem;
import org.jivesoftware.smackx.muc.packet.MUCOwner;
import org.jivesoftware.smackx.muc.packet.MUCUser;
import org.jivesoftware.smackx.muc.packet.MUCUser.Status;
import org.jivesoftware.smackx.xdata.Form;
import org.jivesoftware.smackx.xdata.FormField;
import org.jivesoftware.smackx.xdata.packet.DataForm;
import org.jxmpp.jid.BareJid;
import org.jxmpp.jid.FullJid;
import org.jxmpp.jid.Jid;
import org.jxmpp.jid.JidWithLocalpart;
import org.jxmpp.jid.impl.JidCreate;
import org.jxmpp.jid.parts.Resourcepart;

/**
 * A MultiUserChat room (XEP-45), created with {@link MultiUserChatManager#getMultiUserChat(BareJid)}.
 * <p>
 * A MultiUserChat is a conversation that takes place among many users in a virtual
 * room. A room could have many occupants with different affiliation and roles.
 * Possible affiliations are "owner", "admin", "member", and "outcast". Possible roles
 * are "moderator", "participant", and "visitor". Each role and affiliation guarantees
 * different privileges (e.g. Send messages to all occupants, Kick participants and visitors,
 * Grant voice, Edit member list, etc.).
 * </p>
 * <p>
 * <b>Note:</b> Make sure to leave the MUC ({@link #leave()}) when you don't need it anymore or
 * otherwise you may leak the instance.
 * </p>
 *
 * @author Gaston Dombiak, Larry Kirschner
 */
public class MultiUserChat {
    private static final Logger LOGGER = Logger.getLogger(MultiUserChat.class.getName());

    private final XMPPConnection connection;
    private final BareJid room;
    private final MultiUserChatManager multiUserChatManager;
    private final Map<FullJid, Presence> occupantsMap = new ConcurrentHashMap<>();

    private final Set<InvitationRejectionListener> invitationRejectionListeners = new CopyOnWriteArraySet<InvitationRejectionListener>();
    private final Set<SubjectUpdatedListener> subjectUpdatedListeners = new CopyOnWriteArraySet<SubjectUpdatedListener>();
    private final Set<UserStatusListener> userStatusListeners = new CopyOnWriteArraySet<UserStatusListener>();
    private final Set<ParticipantStatusListener> participantStatusListeners = new CopyOnWriteArraySet<ParticipantStatusListener>();
    private final Set<MessageListener> messageListeners = new CopyOnWriteArraySet<MessageListener>();
    private final Set<PresenceListener> presenceListeners = new CopyOnWriteArraySet<PresenceListener>();
    private final Set<PresenceListener> presenceInterceptors = new CopyOnWriteArraySet<PresenceListener>();

    /**
     * This filter will match all stanzas send from the groupchat or from one if
     * the groupchat participants, i.e. it filters only the bare JID of the from
     * attribute against the JID of the MUC.
     */
    private final StanzaFilter fromRoomFilter;

    /**
     * Same as {@link #fromRoomFilter} together with {@link MessageTypeFilter#GROUPCHAT}.
     */
    private final StanzaFilter fromRoomGroupchatFilter;

    private final StanzaListener presenceInterceptor;
    private final StanzaListener messageListener;
    private final StanzaListener presenceListener;
    private final StanzaListener subjectListener;
    private final StanzaListener declinesListener;

    private String subject;
    private Resourcepart nickname;
    private boolean joined = false;
    private PacketCollector messageCollector;

    MultiUserChat(XMPPConnection connection, BareJid room, MultiUserChatManager multiUserChatManager) {
        this.connection = connection;
        this.room = room;
        this.multiUserChatManager = multiUserChatManager;

        fromRoomFilter = FromMatchesFilter.create(room);
        fromRoomGroupchatFilter = new AndFilter(fromRoomFilter, MessageTypeFilter.GROUPCHAT);

        messageListener = new StanzaListener() {
            @Override
            public void processPacket(Stanza packet) throws NotConnectedException {
                Message message = (Message) packet;
                for (MessageListener listener : messageListeners) {
                    listener.processMessage(message);
                }
            }
        };

        // Create a listener for subject updates.
        subjectListener = new StanzaListener() {
            public void processPacket(Stanza packet) {
                Message msg = (Message) packet;
                FullJid from = msg.getFrom().asFullJidIfPossible();
                if (from == null) {
                    LOGGER.warning("Message subject not changed by a full JID: " + msg.getFrom());
                    return;
                }
                // Update the room subject
                subject = msg.getSubject();
                // Fire event for subject updated listeners
                for (SubjectUpdatedListener listener : subjectUpdatedListeners) {
                    listener.subjectUpdated(subject, from);
                }
            }
        };

        // Create a listener for all presence updates.
        presenceListener = new StanzaListener() {
            public void processPacket(Stanza packet) {
                Presence presence = (Presence) packet;
                final FullJid from = presence.getFrom().asFullJidIfPossible();
                if (from == null) {
                    LOGGER.warning("Presence not from a full JID: " + presence.getFrom());
                    return;
                }
                String myRoomJID = MultiUserChat.this.room + "/" + nickname;
                boolean isUserStatusModification = presence.getFrom().equals(myRoomJID);
                switch (presence.getType()) {
                case available:
                    Presence oldPresence = occupantsMap.put(from, presence);
                    if (oldPresence != null) {
                        // Get the previous occupant's affiliation & role
                        MUCUser mucExtension = MUCUser.from(packet);
                        MUCAffiliation oldAffiliation = mucExtension.getItem().getAffiliation();
                        MUCRole oldRole = mucExtension.getItem().getRole();
                        // Get the new occupant's affiliation & role
                        mucExtension = MUCUser.from(packet);
                        MUCAffiliation newAffiliation = mucExtension.getItem().getAffiliation();
                        MUCRole newRole = mucExtension.getItem().getRole();
                        // Fire role modification events
                        checkRoleModifications(oldRole, newRole, isUserStatusModification, from);
                        // Fire affiliation modification events
                        checkAffiliationModifications(
                            oldAffiliation,
                            newAffiliation,
                            isUserStatusModification,
                            from);
                    }
                    else {
                        // A new occupant has joined the room
                        if (!isUserStatusModification) {
                            for (ParticipantStatusListener listener : participantStatusListeners) {
                                listener.joined(from);
                            }
                        }
                    }
                    break;
                case unavailable:
                    occupantsMap.remove(from);
                    MUCUser mucUser = MUCUser.from(packet);
                    if (mucUser != null && mucUser.hasStatus()) {
                        // Fire events according to the received presence code
                        checkPresenceCode(
                            mucUser.getStatus(),
                            presence.getFrom().equals(myRoomJID),
                            mucUser,
                            from);
                    } else {
                        // An occupant has left the room
                        if (!isUserStatusModification) {
                            for (ParticipantStatusListener listener : participantStatusListeners) {
                                listener.left(from);
                            }
                        }
                    }
                    break;
                default:
                    break;
                }
                for (PresenceListener listener : presenceListeners) {
                    listener.processPresence(presence);
                }
            }
        };

        // Listens for all messages that include a MUCUser extension and fire the invitation
        // rejection listeners if the message includes an invitation rejection.
        declinesListener = new StanzaListener() {
            public void processPacket(Stanza packet) {
                // Get the MUC User extension
                MUCUser mucUser = MUCUser.from(packet);
                // Check if the MUCUser informs that the invitee has declined the invitation
                if (mucUser.getDecline() == null) {
                    return;
                }
                // Fire event for invitation rejection listeners
                fireInvitationRejectionListeners(mucUser.getDecline().getFrom(), mucUser.getDecline().getReason());
            }
        };

        presenceInterceptor = new StanzaListener() {
            @Override
            public void processPacket(Stanza packet) {
                Presence presence = (Presence) packet;
                for (PresenceListener interceptor : presenceInterceptors) {
                    interceptor.processPresence(presence);
                }
            }
        };
    }


    /**
     * Returns the name of the room this MultiUserChat object represents.
     *
     * @return the multi user chat room name.
     */
    public BareJid getRoom() {
        return room;
    }

    /**
     * Enter a room, as described in XEP-45 7.2.
     *
     * @param nickname
     * @param password
     * @param history
     * @param timeout
     * @return the returned presence by the service after the client send the initial presence in order to enter the room.
     * @throws NotConnectedException
     * @throws NoResponseException
     * @throws XMPPErrorException
     * @throws InterruptedException
     * @see <a href="http://xmpp.org/extensions/xep-0045.html#enter">XEP-45 7.2 Entering a Room</a>
     */
    private Presence enter(Resourcepart nickname, String password, DiscussionHistory history,
                    long timeout) throws NotConnectedException, NoResponseException,
                    XMPPErrorException, InterruptedException {
        StringUtils.requireNotNullOrEmpty(nickname, "Nickname must not be null or blank.");
        // We enter a room by sending a presence packet where the "to"
        // field is in the form "roomName@service/nickname"
        Presence joinPresence = new Presence(Presence.Type.available);
        final FullJid jid = JidCreate.fullFrom(room, nickname);
        joinPresence.setTo(jid);

        // Indicate the the client supports MUC
        MUCInitialPresence mucInitialPresence = new MUCInitialPresence();
        if (password != null) {
            mucInitialPresence.setPassword(password);
        }
        if (history != null) {
            mucInitialPresence.setHistory(history.getMUCHistory());
        }
        joinPresence.addExtension(mucInitialPresence);

        // Wait for a presence packet back from the server.
        StanzaFilter responseFilter = new AndFilter(FromMatchesFilter.createFull(jid), new StanzaTypeFilter(Presence.class));

        // Setup the messageListeners and presenceListeners *before* the join presence is send.
        connection.addSyncStanzaListener(messageListener, fromRoomGroupchatFilter);
        connection.addSyncStanzaListener(presenceListener, new AndFilter(fromRoomFilter,
                        StanzaTypeFilter.PRESENCE));
        connection.addSyncStanzaListener(subjectListener, new AndFilter(fromRoomFilter,
                        MessageWithSubjectFilter.INSTANCE));
        connection.addSyncStanzaListener(declinesListener, new AndFilter(new StanzaExtensionFilter(MUCUser.ELEMENT,
                        MUCUser.NAMESPACE), new NotFilter(MessageTypeFilter.ERROR)));
        connection.addPacketInterceptor(presenceInterceptor, new AndFilter(new ToFilter(room),
                        StanzaTypeFilter.PRESENCE));
        messageCollector = connection.createPacketCollector(fromRoomGroupchatFilter);

        Presence presence;
        try {
            presence = connection.createPacketCollectorAndSend(responseFilter, joinPresence).nextResultOrThrow(timeout);
        }
        catch (InterruptedException | NoResponseException | XMPPErrorException e) {
            // Ensure that all callbacks are removed if there is an exception
            removeConnectionCallbacks();
            throw e;
        }

        this.nickname = nickname;
        joined = true;

        // Update the list of joined rooms
        multiUserChatManager.addJoinedRoom(room);
        return presence;
    }

    /**
     * Creates the room according to some default configuration, assign the requesting user as the
     * room owner, and add the owner to the room but not allow anyone else to enter the room
     * (effectively "locking" the room). The requesting user will join the room under the specified
     * nickname as soon as the room has been created.
     * <p>
     * To create an "Instant Room", that means a room with some default configuration that is
     * available for immediate access, the room's owner should send an empty form after creating the
     * room. {@link #sendConfigurationForm(Form)}
     * <p>
     * To create a "Reserved Room", that means a room manually configured by the room creator before
     * anyone is allowed to enter, the room's owner should complete and send a form after creating
     * the room. Once the completed configuration form is sent to the server, the server will unlock
     * the room. {@link #sendConfigurationForm(Form)}
     * 
     * @param nickname the nickname to use.
     * @throws XMPPErrorException if the room couldn't be created for some reason (e.g. 405 error if
     *         the user is not allowed to create the room)
     * @throws NoResponseException if there was no response from the server.
     * @throws SmackException If the creation failed because of a missing acknowledge from the
     *         server, e.g. because the room already existed.
     * @throws InterruptedException 
     */
    public synchronized void create(Resourcepart nickname) throws NoResponseException, XMPPErrorException, SmackException, InterruptedException {
        if (joined) {
            throw new IllegalStateException("Creation failed - User already joined the room.");
        }

        if (createOrJoin(nickname)) {
            // We successfully created a new room
            return;
        }
        // We need to leave the room since it seems that the room already existed
        leave();
        throw new SmackException("Creation failed - Missing acknowledge of room creation.");
    }

    /**
     * Same as {@link #createOrJoin(Resourcepart, String, DiscussionHistory, long)}, but without a password, specifying a
     * discussion history and using the connections default reply timeout.
     * 
     * @param nickname
     * @return true if the room creation was acknowledged by the service, false otherwise.
     * @throws NoResponseException
     * @throws XMPPErrorException
     * @throws SmackException
     * @throws InterruptedException 
     * @see #createOrJoin(Resourcepart, String, DiscussionHistory, long)
     */
    public synchronized boolean createOrJoin(Resourcepart nickname) throws NoResponseException, XMPPErrorException,
                    SmackException, InterruptedException {
        return createOrJoin(nickname, null, null, connection.getPacketReplyTimeout());
    }

    /**
     * Like {@link #create(Resourcepart)}, but will return true if the room creation was acknowledged by
     * the service (with an 201 status code). It's up to the caller to decide, based on the return
     * value, if he needs to continue sending the room configuration. If false is returned, the room
     * already existed and the user is able to join right away, without sending a form.
     *
     * @param nickname the nickname to use.
     * @param password the password to use.
     * @param history the amount of discussion history to receive while joining a room.
     * @param timeout the amount of time to wait for a reply from the MUC service(in milliseconds).
     * @return true if the room creation was acknowledged by the service, false otherwise.
     * @throws XMPPErrorException if the room couldn't be created for some reason (e.g. 405 error if
     *         the user is not allowed to create the room)
     * @throws NoResponseException if there was no response from the server.
     * @throws InterruptedException 
     */
    public synchronized boolean createOrJoin(Resourcepart nickname, String password, DiscussionHistory history, long timeout)
                    throws NoResponseException, XMPPErrorException, SmackException, InterruptedException {
        if (joined) {
            throw new IllegalStateException("Creation failed - User already joined the room.");
        }

        Presence presence = enter(nickname, password, history, timeout);

        // Look for confirmation of room creation from the server
        MUCUser mucUser = MUCUser.from(presence);
        if (mucUser != null && mucUser.getStatus().contains(Status.ROOM_CREATED_201)) {
            // Room was created and the user has joined the room
            return true;
        }
        return false;
    }

    /**
     * Joins the chat room using the specified nickname. If already joined
     * using another nickname, this method will first leave the room and then
     * re-join using the new nickname. The default connection timeout for a reply
     * from the group chat server that the join succeeded will be used. After
     * joining the room, the room will decide the amount of history to send.
     *
     * @param nickname the nickname to use.
     * @throws NoResponseException 
     * @throws XMPPErrorException if an error occurs joining the room. In particular, a
     *      401 error can occur if no password was provided and one is required; or a
     *      403 error can occur if the user is banned; or a
     *      404 error can occur if the room does not exist or is locked; or a
     *      407 error can occur if user is not on the member list; or a
     *      409 error can occur if someone is already in the group chat with the same nickname.
     * @throws NoResponseException if there was no response from the server.
     * @throws NotConnectedException 
     * @throws InterruptedException 
     */
    public void join(Resourcepart nickname) throws NoResponseException, XMPPErrorException, NotConnectedException, InterruptedException {
        join(nickname, null, null, connection.getPacketReplyTimeout());
    }

    /**
     * Joins the chat room using the specified nickname and password. If already joined
     * using another nickname, this method will first leave the room and then
     * re-join using the new nickname. The default connection timeout for a reply
     * from the group chat server that the join succeeded will be used. After
     * joining the room, the room will decide the amount of history to send.<p>
     *
     * A password is required when joining password protected rooms. If the room does
     * not require a password there is no need to provide one.
     *
     * @param nickname the nickname to use.
     * @param password the password to use.
     * @throws XMPPErrorException if an error occurs joining the room. In particular, a
     *      401 error can occur if no password was provided and one is required; or a
     *      403 error can occur if the user is banned; or a
     *      404 error can occur if the room does not exist or is locked; or a
     *      407 error can occur if user is not on the member list; or a
     *      409 error can occur if someone is already in the group chat with the same nickname.
     * @throws SmackException if there was no response from the server.
     * @throws InterruptedException 
     */
    public void join(Resourcepart nickname, String password) throws XMPPErrorException, SmackException, InterruptedException {
        join(nickname, password, null, connection.getPacketReplyTimeout());
    }

    /**
     * Joins the chat room using the specified nickname and password. If already joined
     * using another nickname, this method will first leave the room and then
     * re-join using the new nickname.<p>
     *
     * To control the amount of history to receive while joining a room you will need to provide
     * a configured DiscussionHistory object.<p>
     *
     * A password is required when joining password protected rooms. If the room does
     * not require a password there is no need to provide one.<p>
     *
     * If the room does not already exist when the user seeks to enter it, the server will
     * decide to create a new room or not.
     *
     * @param nickname the nickname to use.
     * @param password the password to use.
     * @param history the amount of discussion history to receive while joining a room.
     * @param timeout the amount of time to wait for a reply from the MUC service(in milleseconds).
     * @throws XMPPErrorException if an error occurs joining the room. In particular, a
     *      401 error can occur if no password was provided and one is required; or a
     *      403 error can occur if the user is banned; or a
     *      404 error can occur if the room does not exist or is locked; or a
     *      407 error can occur if user is not on the member list; or a
     *      409 error can occur if someone is already in the group chat with the same nickname.
     * @throws NoResponseException if there was no response from the server.
     * @throws NotConnectedException 
     * @throws InterruptedException 
     */
    public synchronized void join(
        Resourcepart nickname,
        String password,
        DiscussionHistory history,
        long timeout)
        throws XMPPErrorException, NoResponseException, NotConnectedException, InterruptedException {
        // If we've already joined the room, leave it before joining under a new
        // nickname.
        if (joined) {
            leave();
        }
        enter(nickname, password, history, timeout);
    }

    /**
     * Returns true if currently in the multi user chat (after calling the {@link
     * #join(Resourcepart)} method).
     *
     * @return true if currently in the multi user chat room.
     */
    public boolean isJoined() {
        return joined;
    }

    /**
     * Leave the chat room.
     * @throws NotConnectedException 
     * @throws InterruptedException 
     */
    public synchronized void leave() throws NotConnectedException, InterruptedException {
        // If not joined already, do nothing.
        if (!joined) {
            return;
        }
        // We leave a room by sending a presence packet where the "to"
        // field is in the form "roomName@service/nickname"
        Presence leavePresence = new Presence(Presence.Type.unavailable);
        leavePresence.setTo(JidCreate.fullFrom(room, nickname));
        connection.sendStanza(leavePresence);
        // Reset occupant information.
        occupantsMap.clear();
        nickname = null;
        joined = false;
        userHasLeft();
    }

    /**
     * Returns the room's configuration form that the room's owner can use or <tt>null</tt> if
     * no configuration is possible. The configuration form allows to set the room's language,
     * enable logging, specify room's type, etc..
     *
     * @return the Form that contains the fields to complete together with the instrucions or
     * <tt>null</tt> if no configuration is possible.
     * @throws XMPPErrorException if an error occurs asking the configuration form for the room.
     * @throws NoResponseException if there was no response from the server.
     * @throws NotConnectedException 
     * @throws InterruptedException 
     */
    public Form getConfigurationForm() throws NoResponseException, XMPPErrorException, NotConnectedException, InterruptedException {
        MUCOwner iq = new MUCOwner();
        iq.setTo(room);
        iq.setType(IQ.Type.get);

        IQ answer = connection.createPacketCollectorAndSend(iq).nextResultOrThrow();
        return Form.getFormFrom(answer);
    }

    /**
     * Sends the completed configuration form to the server. The room will be configured
     * with the new settings defined in the form. If the form is empty then the server
     * will create an instant room (will use default configuration).
     *
     * @param form the form with the new settings.
     * @throws XMPPErrorException if an error occurs setting the new rooms' configuration.
     * @throws NoResponseException if there was no response from the server.
     * @throws NotConnectedException 
     * @throws InterruptedException 
     */
    public void sendConfigurationForm(Form form) throws NoResponseException, XMPPErrorException, NotConnectedException, InterruptedException {
        MUCOwner iq = new MUCOwner();
        iq.setTo(room);
        iq.setType(IQ.Type.set);
        iq.addExtension(form.getDataFormToSend());

        connection.createPacketCollectorAndSend(iq).nextResultOrThrow();
    }

    /**
     * Returns the room's registration form that an unaffiliated user, can use to become a member
     * of the room or <tt>null</tt> if no registration is possible. Some rooms may restrict the
     * privilege to register members and allow only room admins to add new members.<p>
     *
     * If the user requesting registration requirements is not allowed to register with the room
     * (e.g. because that privilege has been restricted), the room will return a "Not Allowed"
     * error to the user (error code 405).
     *
     * @return the registration Form that contains the fields to complete together with the
     * instrucions or <tt>null</tt> if no registration is possible.
     * @throws XMPPErrorException if an error occurs asking the registration form for the room or a
     * 405 error if the user is not allowed to register with the room.
     * @throws NoResponseException if there was no response from the server.
     * @throws NotConnectedException 
     * @throws InterruptedException 
     */
    public Form getRegistrationForm() throws NoResponseException, XMPPErrorException, NotConnectedException, InterruptedException {
        Registration reg = new Registration();
        reg.setType(IQ.Type.get);
        reg.setTo(room);

        IQ result = connection.createPacketCollectorAndSend(reg).nextResultOrThrow();
        return Form.getFormFrom(result);
    }

    /**
     * Sends the completed registration form to the server. After the user successfully submits
     * the form, the room may queue the request for review by the room admins or may immediately
     * add the user to the member list by changing the user's affiliation from "none" to "member.<p>
     *
     * If the desired room nickname is already reserved for that room, the room will return a
     * "Conflict" error to the user (error code 409). If the room does not support registration,
     * it will return a "Service Unavailable" error to the user (error code 503).
     *
     * @param form the completed registration form.
     * @throws XMPPErrorException if an error occurs submitting the registration form. In particular, a
     *      409 error can occur if the desired room nickname is already reserved for that room;
     *      or a 503 error can occur if the room does not support registration.
     * @throws NoResponseException if there was no response from the server.
     * @throws NotConnectedException 
     * @throws InterruptedException 
     */
    public void sendRegistrationForm(Form form) throws NoResponseException, XMPPErrorException, NotConnectedException, InterruptedException {
        Registration reg = new Registration();
        reg.setType(IQ.Type.set);
        reg.setTo(room);
        reg.addExtension(form.getDataFormToSend());

        connection.createPacketCollectorAndSend(reg).nextResultOrThrow();
    }

    /**
     * Sends a request to the server to destroy the room. The sender of the request
     * should be the room's owner. If the sender of the destroy request is not the room's owner
     * then the server will answer a "Forbidden" error (403).
     *
     * @param reason the reason for the room destruction.
     * @param alternateJID the JID of an alternate location.
     * @throws XMPPErrorException if an error occurs while trying to destroy the room.
     *      An error can occur which will be wrapped by an XMPPException --
     *      XMPP error code 403. The error code can be used to present more
     *      appropiate error messages to end-users.
     * @throws NoResponseException if there was no response from the server.
     * @throws NotConnectedException 
     * @throws InterruptedException 
     */
    public void destroy(String reason, String alternateJID) throws NoResponseException, XMPPErrorException, NotConnectedException, InterruptedException {
        MUCOwner iq = new MUCOwner();
        iq.setTo(room);
        iq.setType(IQ.Type.set);

        // Create the reason for the room destruction
        Destroy destroy = new Destroy();
        destroy.setReason(reason);
        destroy.setJid(alternateJID);
        iq.setDestroy(destroy);

        connection.createPacketCollectorAndSend(iq).nextResultOrThrow();

        // Reset occupant information.
        occupantsMap.clear();
        nickname = null;
        joined = false;
        userHasLeft();
    }

    /**
     * Invites another user to the room in which one is an occupant. The invitation
     * will be sent to the room which in turn will forward the invitation to the invitee.<p>
     *
     * If the room is password-protected, the invitee will receive a password to use to join
     * the room. If the room is members-only, the the invitee may be added to the member list.
     *
     * @param user the user to invite to the room.(e.g. hecate@shakespeare.lit)
     * @param reason the reason why the user is being invited.
     * @throws NotConnectedException 
     * @throws InterruptedException 
     */
    public void invite(String user, String reason) throws NotConnectedException, InterruptedException {
        invite(new Message(), user, reason);
    }

    /**
     * Invites another user to the room in which one is an occupant using a given Message. The invitation
     * will be sent to the room which in turn will forward the invitation to the invitee.<p>
     *
     * If the room is password-protected, the invitee will receive a password to use to join
     * the room. If the room is members-only, the the invitee may be added to the member list.
     *
     * @param message the message to use for sending the invitation.
     * @param user the user to invite to the room.(e.g. hecate@shakespeare.lit)
     * @param reason the reason why the user is being invited.
     * @throws NotConnectedException 
     * @throws InterruptedException 
     */
    public void invite(Message message, String user, String reason) throws NotConnectedException, InterruptedException {
        // TODO listen for 404 error code when inviter supplies a non-existent JID
        message.setTo(room);

        // Create the MUCUser packet that will include the invitation
        MUCUser mucUser = new MUCUser();
        MUCUser.Invite invite = new MUCUser.Invite();
        invite.setTo(user);
        invite.setReason(reason);
        mucUser.setInvite(invite);
        // Add the MUCUser packet that includes the invitation to the message
        message.addExtension(mucUser);

        connection.sendStanza(message);
    }

    /**
     * Adds a listener to invitation rejections notifications. The listener will be fired anytime
     * an invitation is declined.
     *
     * @param listener an invitation rejection listener.
     * @return true if the listener was not already added.
     */
    public boolean addInvitationRejectionListener(InvitationRejectionListener listener) {
         return invitationRejectionListeners.add(listener);
    }

    /**
     * Removes a listener from invitation rejections notifications. The listener will be fired
     * anytime an invitation is declined.
     *
     * @param listener an invitation rejection listener.
     * @return true if the listener was registered and is now removed.
     */
    public boolean removeInvitationRejectionListener(InvitationRejectionListener listener) {
        return invitationRejectionListeners.remove(listener);
    }

    /**
     * Fires invitation rejection listeners.
     *
     * @param invitee the user being invited.
     * @param reason the reason for the rejection
     */
    private void fireInvitationRejectionListeners(String invitee, String reason) {
        InvitationRejectionListener[] listeners;
        synchronized (invitationRejectionListeners) {
            listeners = new InvitationRejectionListener[invitationRejectionListeners.size()];
            invitationRejectionListeners.toArray(listeners);
        }
        for (InvitationRejectionListener listener : listeners) {
            listener.invitationDeclined(invitee, reason);
        }
    }

    /**
     * Adds a listener to subject change notifications. The listener will be fired anytime
     * the room's subject changes.
     *
     * @param listener a subject updated listener.
     * @return true if the listener was not already added.
     */
    public boolean addSubjectUpdatedListener(SubjectUpdatedListener listener) {
        return subjectUpdatedListeners.add(listener);
    }

    /**
     * Removes a listener from subject change notifications. The listener will be fired
     * anytime the room's subject changes.
     *
     * @param listener a subject updated listener.
     * @return true if the listener was registered and is now removed.
     */
    public boolean removeSubjectUpdatedListener(SubjectUpdatedListener listener) {
        return subjectUpdatedListeners.remove(listener);
    }

    /**
     * Adds a new {@link StanzaListener} that will be invoked every time a new presence
     * is going to be sent by this MultiUserChat to the server. Packet interceptors may
     * add new extensions to the presence that is going to be sent to the MUC service.
     *
     * @param presenceInterceptor the new packet interceptor that will intercept presence packets.
     */
    public void addPresenceInterceptor(PresenceListener presenceInterceptor) {
        presenceInterceptors.add(presenceInterceptor);
    }

    /**
     * Removes a {@link StanzaListener} that was being invoked every time a new presence
     * was being sent by this MultiUserChat to the server. Packet interceptors may
     * add new extensions to the presence that is going to be sent to the MUC service.
     *
     * @param presenceInterceptor the packet interceptor to remove.
     */
    public void removePresenceInterceptor(StanzaListener presenceInterceptor) {
        presenceInterceptors.remove(presenceInterceptor);
    }

    /**
     * Returns the last known room's subject or <tt>null</tt> if the user hasn't joined the room
     * or the room does not have a subject yet. In case the room has a subject, as soon as the
     * user joins the room a message with the current room's subject will be received.<p>
     *
     * To be notified every time the room's subject change you should add a listener
     * to this room. {@link #addSubjectUpdatedListener(SubjectUpdatedListener)}<p>
     *
     * To change the room's subject use {@link #changeSubject(String)}.
     *
     * @return the room's subject or <tt>null</tt> if the user hasn't joined the room or the
     * room does not have a subject yet.
     */
    public String getSubject() {
        return subject;
    }

    /**
     * Returns the reserved room nickname for the user in the room. A user may have a reserved
     * nickname, for example through explicit room registration or database integration. In such
     * cases it may be desirable for the user to discover the reserved nickname before attempting
     * to enter the room.
     *
     * @return the reserved room nickname or <tt>null</tt> if none.
     * @throws SmackException if there was no response from the server.
     * @throws InterruptedException 
     */
    public String getReservedNickname() throws SmackException, InterruptedException {
        try {
            DiscoverInfo result =
                ServiceDiscoveryManager.getInstanceFor(connection).discoverInfo(
                    room,
                    "x-roomuser-item");
            // Look for an Identity that holds the reserved nickname and return its name
            for (DiscoverInfo.Identity identity : result.getIdentities()) {
                return identity.getName();
            }
        }
        catch (XMPPException e) {
            LOGGER.log(Level.SEVERE, "Error retrieving room nickname", e);
        }
        // If no Identity was found then the user does not have a reserved room nickname
        return null;
    }

    /**
     * Returns the nickname that was used to join the room, or <tt>null</tt> if not
     * currently joined.
     *
     * @return the nickname currently being used.
     */
    public Resourcepart getNickname() {
        return nickname;
    }

    /**
     * Changes the occupant's nickname to a new nickname within the room. Each room occupant
     * will receive two presence packets. One of type "unavailable" for the old nickname and one
     * indicating availability for the new nickname. The unavailable presence will contain the new
     * nickname and an appropriate status code (namely 303) as extended presence information. The
     * status code 303 indicates that the occupant is changing his/her nickname.
     *
     * @param nickname the new nickname within the room.
     * @throws XMPPErrorException if the new nickname is already in use by another occupant.
     * @throws NoResponseException if there was no response from the server.
     * @throws NotConnectedException 
     * @throws InterruptedException 
     */
    public void changeNickname(Resourcepart nickname) throws NoResponseException, XMPPErrorException, NotConnectedException, InterruptedException  {
        StringUtils.requireNotNullOrEmpty(nickname, "Nickname must not be null or blank.");
        // Check that we already have joined the room before attempting to change the
        // nickname.
        if (!joined) {
            throw new IllegalStateException("Must be logged into the room to change nickname.");
        }
        final FullJid jid = JidCreate.fullFrom(room, nickname);
        // We change the nickname by sending a presence packet where the "to"
        // field is in the form "roomName@service/nickname"
        // We don't have to signal the MUC support again
        Presence joinPresence = new Presence(Presence.Type.available);
        joinPresence.setTo(jid);

        // Wait for a presence packet back from the server.
        StanzaFilter responseFilter =
            new AndFilter(
                FromMatchesFilter.createFull(jid),
                new StanzaTypeFilter(Presence.class));
        PacketCollector response = connection.createPacketCollectorAndSend(responseFilter, joinPresence);
        // Wait up to a certain number of seconds for a reply. If there is a negative reply, an
        // exception will be thrown
        response.nextResultOrThrow();

        this.nickname = nickname;
    }

    /**
     * Changes the occupant's availability status within the room. The presence type
     * will remain available but with a new status that describes the presence update and
     * a new presence mode (e.g. Extended away).
     *
     * @param status a text message describing the presence update.
     * @param mode the mode type for the presence update.
     * @throws NotConnectedException 
     * @throws InterruptedException 
     */
    public void changeAvailabilityStatus(String status, Presence.Mode mode) throws NotConnectedException, InterruptedException {
        StringUtils.requireNotNullOrEmpty(nickname, "Nickname must not be null or blank.");
        // Check that we already have joined the room before attempting to change the
        // availability status.
        if (!joined) {
            throw new IllegalStateException(
                "Must be logged into the room to change the " + "availability status.");
        }
        // We change the availability status by sending a presence packet to the room with the
        // new presence status and mode
        Presence joinPresence = new Presence(Presence.Type.available);
        joinPresence.setStatus(status);
        joinPresence.setMode(mode);
        joinPresence.setTo(JidCreate.fullFrom(room, nickname));

        // Send join packet.
        connection.sendStanza(joinPresence);
    }

    /**
     * Kicks a visitor or participant from the room. The kicked occupant will receive a presence
     * of type "unavailable" including a status code 307 and optionally along with the reason
     * (if provided) and the bare JID of the user who initiated the kick. After the occupant
     * was kicked from the room, the rest of the occupants will receive a presence of type
     * "unavailable". The presence will include a status code 307 which means that the occupant
     * was kicked from the room.
     *
     * @param nickname the nickname of the participant or visitor to kick from the room
     * (e.g. "john").
     * @param reason the reason why the participant or visitor is being kicked from the room.
     * @throws XMPPErrorException if an error occurs kicking the occupant. In particular, a
     *      405 error can occur if a moderator or a user with an affiliation of "owner" or "admin"
     *      was intended to be kicked (i.e. Not Allowed error); or a
     *      403 error can occur if the occupant that intended to kick another occupant does
     *      not have kicking privileges (i.e. Forbidden error); or a
     *      400 error can occur if the provided nickname is not present in the room.
     * @throws NoResponseException if there was no response from the server.
     * @throws NotConnectedException 
     * @throws InterruptedException 
     */
    public void kickParticipant(Resourcepart nickname, String reason) throws XMPPErrorException, NoResponseException, NotConnectedException, InterruptedException {
        changeRole(nickname, MUCRole.none, reason);
    }

    /**
     * Sends a voice request to the MUC. The room moderators usually need to approve this request.
     *
     * @throws NotConnectedException
     * @throws InterruptedException 
     * @see <a href="http://xmpp.org/extensions/xep-0045.html#requestvoice">XEP-45 § 7.13 Requesting
     *      Voice</a>
     * @since 4.1
     */
    public void requestVoice() throws NotConnectedException, InterruptedException {
        DataForm form = new DataForm(DataForm.Type.submit);
        FormField formTypeField = new FormField(FormField.FORM_TYPE);
        formTypeField.addValue(MUCInitialPresence.NAMESPACE + "#request");
        form.addField(formTypeField);
        FormField requestVoiceField = new FormField("muc#role");
        requestVoiceField.setType(FormField.Type.text_single);
        requestVoiceField.setLabel("Requested role");
        requestVoiceField.addValue("participant");
        form.addField(requestVoiceField);
        Message message = new Message(room);
        message.addExtension(form);
        connection.sendStanza(message);
    }

    /**
     * Grants voice to visitors in the room. In a moderated room, a moderator may want to manage
     * who does and does not have "voice" in the room. To have voice means that a room occupant
     * is able to send messages to the room occupants.
     *
     * @param nicknames the nicknames of the visitors to grant voice in the room (e.g. "john").
     * @throws XMPPErrorException if an error occurs granting voice to a visitor. In particular, a
     *      403 error can occur if the occupant that intended to grant voice is not
     *      a moderator in this room (i.e. Forbidden error); or a
     *      400 error can occur if the provided nickname is not present in the room.
     * @throws NoResponseException if there was no response from the server.
     * @throws NotConnectedException 
     * @throws InterruptedException 
     */
    public void grantVoice(Collection<Resourcepart> nicknames) throws XMPPErrorException, NoResponseException, NotConnectedException, InterruptedException {
        changeRole(nicknames, MUCRole.participant);
    }

    /**
     * Grants voice to a visitor in the room. In a moderated room, a moderator may want to manage
     * who does and does not have "voice" in the room. To have voice means that a room occupant
     * is able to send messages to the room occupants.
     *
     * @param nickname the nickname of the visitor to grant voice in the room (e.g. "john").
     * @throws XMPPErrorException if an error occurs granting voice to a visitor. In particular, a
     *      403 error can occur if the occupant that intended to grant voice is not
     *      a moderator in this room (i.e. Forbidden error); or a
     *      400 error can occur if the provided nickname is not present in the room.
     * @throws NoResponseException if there was no response from the server.
     * @throws NotConnectedException 
     * @throws InterruptedException 
     */
    public void grantVoice(Resourcepart nickname) throws XMPPErrorException, NoResponseException, NotConnectedException, InterruptedException {
        changeRole(nickname, MUCRole.participant, null);
    }

    /**
     * Revokes voice from participants in the room. In a moderated room, a moderator may want to
     * revoke an occupant's privileges to speak. To have voice means that a room occupant
     * is able to send messages to the room occupants.
     *
     * @param nicknames the nicknames of the participants to revoke voice (e.g. "john").
     * @throws XMPPErrorException if an error occurs revoking voice from a participant. In particular, a
     *      405 error can occur if a moderator or a user with an affiliation of "owner" or "admin"
     *      was tried to revoke his voice (i.e. Not Allowed error); or a
     *      400 error can occur if the provided nickname is not present in the room.
     * @throws NoResponseException if there was no response from the server.
     * @throws NotConnectedException 
     * @throws InterruptedException 
     */
    public void revokeVoice(Collection<Resourcepart> nicknames) throws XMPPErrorException, NoResponseException, NotConnectedException, InterruptedException {
        changeRole(nicknames, MUCRole.visitor);
    }

    /**
     * Revokes voice from a participant in the room. In a moderated room, a moderator may want to
     * revoke an occupant's privileges to speak. To have voice means that a room occupant
     * is able to send messages to the room occupants.
     *
     * @param nickname the nickname of the participant to revoke voice (e.g. "john").
     * @throws XMPPErrorException if an error occurs revoking voice from a participant. In particular, a
     *      405 error can occur if a moderator or a user with an affiliation of "owner" or "admin"
     *      was tried to revoke his voice (i.e. Not Allowed error); or a
     *      400 error can occur if the provided nickname is not present in the room.
     * @throws NoResponseException if there was no response from the server.
     * @throws NotConnectedException 
     * @throws InterruptedException 
     */
    public void revokeVoice(Resourcepart nickname) throws XMPPErrorException, NoResponseException, NotConnectedException, InterruptedException {
        changeRole(nickname, MUCRole.visitor, null);
    }

    /**
     * Bans users from the room. An admin or owner of the room can ban users from a room. This
     * means that the banned user will no longer be able to join the room unless the ban has been
     * removed. If the banned user was present in the room then he/she will be removed from the
     * room and notified that he/she was banned along with the reason (if provided) and the bare
     * XMPP user ID of the user who initiated the ban.
     *
     * @param jids the bare XMPP user IDs of the users to ban.
     * @throws XMPPErrorException if an error occurs banning a user. In particular, a
     *      405 error can occur if a moderator or a user with an affiliation of "owner" or "admin"
     *      was tried to be banned (i.e. Not Allowed error).
     * @throws NoResponseException if there was no response from the server.
     * @throws NotConnectedException 
     * @throws InterruptedException 
     */
    public void banUsers(Collection<? extends Jid> jids) throws XMPPErrorException, NoResponseException, NotConnectedException, InterruptedException {
        changeAffiliationByAdmin(jids, MUCAffiliation.outcast);
    }

    /**
     * Bans a user from the room. An admin or owner of the room can ban users from a room. This
     * means that the banned user will no longer be able to join the room unless the ban has been
     * removed. If the banned user was present in the room then he/she will be removed from the
     * room and notified that he/she was banned along with the reason (if provided) and the bare
     * XMPP user ID of the user who initiated the ban.
     *
     * @param jid the bare XMPP user ID of the user to ban (e.g. "user@host.org").
     * @param reason the optional reason why the user was banned.
     * @throws XMPPErrorException if an error occurs banning a user. In particular, a
     *      405 error can occur if a moderator or a user with an affiliation of "owner" or "admin"
     *      was tried to be banned (i.e. Not Allowed error).
     * @throws NoResponseException if there was no response from the server.
     * @throws NotConnectedException 
     * @throws InterruptedException 
     */
    public void banUser(Jid jid, String reason) throws XMPPErrorException, NoResponseException, NotConnectedException, InterruptedException {
        changeAffiliationByAdmin(jid, MUCAffiliation.outcast, reason);
    }

    /**
     * Grants membership to other users. Only administrators are able to grant membership. A user
     * that becomes a room member will be able to enter a room of type Members-Only (i.e. a room
     * that a user cannot enter without being on the member list).
     *
     * @param jids the XMPP user IDs of the users to grant membership.
     * @throws XMPPErrorException if an error occurs granting membership to a user.
     * @throws NoResponseException if there was no response from the server.
     * @throws NotConnectedException 
     * @throws InterruptedException 
     */
    public void grantMembership(Collection<? extends Jid> jids) throws XMPPErrorException, NoResponseException, NotConnectedException, InterruptedException {
        changeAffiliationByAdmin(jids, MUCAffiliation.member);
    }

    /**
     * Grants membership to a user. Only administrators are able to grant membership. A user
     * that becomes a room member will be able to enter a room of type Members-Only (i.e. a room
     * that a user cannot enter without being on the member list).
     *
     * @param jid the XMPP user ID of the user to grant membership (e.g. "user@host.org").
     * @throws XMPPErrorException if an error occurs granting membership to a user.
     * @throws NoResponseException if there was no response from the server.
     * @throws NotConnectedException 
     * @throws InterruptedException 
     */
    public void grantMembership(Jid jid) throws XMPPErrorException, NoResponseException, NotConnectedException, InterruptedException {
        changeAffiliationByAdmin(jid, MUCAffiliation.member, null);
    }

    /**
     * Revokes users' membership. Only administrators are able to revoke membership. A user
     * that becomes a room member will be able to enter a room of type Members-Only (i.e. a room
     * that a user cannot enter without being on the member list). If the user is in the room and
     * the room is of type members-only then the user will be removed from the room.
     *
     * @param jids the bare XMPP user IDs of the users to revoke membership.
     * @throws XMPPErrorException if an error occurs revoking membership to a user.
     * @throws NoResponseException if there was no response from the server.
     * @throws NotConnectedException 
     * @throws InterruptedException 
     */
    public void revokeMembership(Collection<? extends Jid> jids) throws XMPPErrorException, NoResponseException, NotConnectedException, InterruptedException {
        changeAffiliationByAdmin(jids, MUCAffiliation.none);
    }

    /**
     * Revokes a user's membership. Only administrators are able to revoke membership. A user
     * that becomes a room member will be able to enter a room of type Members-Only (i.e. a room
     * that a user cannot enter without being on the member list). If the user is in the room and
     * the room is of type members-only then the user will be removed from the room.
     *
     * @param jid the bare XMPP user ID of the user to revoke membership (e.g. "user@host.org").
     * @throws XMPPErrorException if an error occurs revoking membership to a user.
     * @throws NoResponseException if there was no response from the server.
     * @throws NotConnectedException 
     * @throws InterruptedException 
     */
    public void revokeMembership(Jid jid) throws XMPPErrorException, NoResponseException, NotConnectedException, InterruptedException {
        changeAffiliationByAdmin(jid, MUCAffiliation.none, null);
    }

    /**
     * Grants moderator privileges to participants or visitors. Room administrators may grant
     * moderator privileges. A moderator is allowed to kick users, grant and revoke voice, invite
     * other users, modify room's subject plus all the partcipants privileges.
     *
     * @param nicknames the nicknames of the occupants to grant moderator privileges.
     * @throws XMPPErrorException if an error occurs granting moderator privileges to a user.
     * @throws NoResponseException if there was no response from the server.
     * @throws NotConnectedException 
     * @throws InterruptedException 
     */
    public void grantModerator(Collection<Resourcepart> nicknames) throws XMPPErrorException, NoResponseException, NotConnectedException, InterruptedException {
        changeRole(nicknames, MUCRole.moderator);
    }

    /**
     * Grants moderator privileges to a participant or visitor. Room administrators may grant
     * moderator privileges. A moderator is allowed to kick users, grant and revoke voice, invite
     * other users, modify room's subject plus all the partcipants privileges.
     *
     * @param nickname the nickname of the occupant to grant moderator privileges.
     * @throws XMPPErrorException if an error occurs granting moderator privileges to a user.
     * @throws NoResponseException if there was no response from the server.
     * @throws NotConnectedException 
     * @throws InterruptedException 
     */
    public void grantModerator(Resourcepart nickname) throws XMPPErrorException, NoResponseException, NotConnectedException, InterruptedException {
        changeRole(nickname, MUCRole.moderator, null);
    }

    /**
     * Revokes moderator privileges from other users. The occupant that loses moderator
     * privileges will become a participant. Room administrators may revoke moderator privileges
     * only to occupants whose affiliation is member or none. This means that an administrator is
     * not allowed to revoke moderator privileges from other room administrators or owners.
     *
     * @param nicknames the nicknames of the occupants to revoke moderator privileges.
     * @throws XMPPErrorException if an error occurs revoking moderator privileges from a user.
     * @throws NoResponseException if there was no response from the server.
     * @throws NotConnectedException 
     * @throws InterruptedException 
     */
    public void revokeModerator(Collection<Resourcepart> nicknames) throws XMPPErrorException, NoResponseException, NotConnectedException, InterruptedException {
        changeRole(nicknames, MUCRole.participant);
    }

    /**
     * Revokes moderator privileges from another user. The occupant that loses moderator
     * privileges will become a participant. Room administrators may revoke moderator privileges
     * only to occupants whose affiliation is member or none. This means that an administrator is
     * not allowed to revoke moderator privileges from other room administrators or owners.
     *
     * @param nickname the nickname of the occupant to revoke moderator privileges.
     * @throws XMPPErrorException if an error occurs revoking moderator privileges from a user.
     * @throws NoResponseException if there was no response from the server.
     * @throws NotConnectedException 
     * @throws InterruptedException 
     */
    public void revokeModerator(Resourcepart nickname) throws XMPPErrorException, NoResponseException, NotConnectedException, InterruptedException {
        changeRole(nickname, MUCRole.participant, null);
    }

    /**
     * Grants ownership privileges to other users. Room owners may grant ownership privileges.
     * Some room implementations will not allow to grant ownership privileges to other users.
     * An owner is allowed to change defining room features as well as perform all administrative
     * functions.
     *
     * @param jids the collection of bare XMPP user IDs of the users to grant ownership.
     * @throws XMPPErrorException if an error occurs granting ownership privileges to a user.
     * @throws NoResponseException if there was no response from the server.
     * @throws NotConnectedException 
     * @throws InterruptedException 
     */
    public void grantOwnership(Collection<? extends Jid> jids) throws XMPPErrorException, NoResponseException, NotConnectedException, InterruptedException {
        changeAffiliationByAdmin(jids, MUCAffiliation.owner);
    }

    /**
     * Grants ownership privileges to another user. Room owners may grant ownership privileges.
     * Some room implementations will not allow to grant ownership privileges to other users.
     * An owner is allowed to change defining room features as well as perform all administrative
     * functions.
     *
     * @param jid the bare XMPP user ID of the user to grant ownership (e.g. "user@host.org").
     * @throws XMPPErrorException if an error occurs granting ownership privileges to a user.
     * @throws NoResponseException if there was no response from the server.
     * @throws NotConnectedException 
     * @throws InterruptedException 
     */
    public void grantOwnership(Jid jid) throws XMPPErrorException, NoResponseException, NotConnectedException, InterruptedException {
        changeAffiliationByAdmin(jid, MUCAffiliation.owner, null);
    }

    /**
     * Revokes ownership privileges from other users. The occupant that loses ownership
     * privileges will become an administrator. Room owners may revoke ownership privileges.
     * Some room implementations will not allow to grant ownership privileges to other users.
     *
     * @param jids the bare XMPP user IDs of the users to revoke ownership.
     * @throws XMPPErrorException if an error occurs revoking ownership privileges from a user.
     * @throws NoResponseException if there was no response from the server.
     * @throws NotConnectedException 
     * @throws InterruptedException 
     */
    public void revokeOwnership(Collection<? extends Jid> jids) throws XMPPErrorException, NoResponseException, NotConnectedException, InterruptedException {
        changeAffiliationByAdmin(jids, MUCAffiliation.admin);
    }

    /**
     * Revokes ownership privileges from another user. The occupant that loses ownership
     * privileges will become an administrator. Room owners may revoke ownership privileges.
     * Some room implementations will not allow to grant ownership privileges to other users.
     *
     * @param jid the bare XMPP user ID of the user to revoke ownership (e.g. "user@host.org").
     * @throws XMPPErrorException if an error occurs revoking ownership privileges from a user.
     * @throws NoResponseException if there was no response from the server.
     * @throws NotConnectedException 
     * @throws InterruptedException 
     */
    public void revokeOwnership(Jid jid) throws XMPPErrorException, NoResponseException, NotConnectedException, InterruptedException {
        changeAffiliationByAdmin(jid, MUCAffiliation.admin, null);
    }

    /**
     * Grants administrator privileges to other users. Room owners may grant administrator
     * privileges to a member or unaffiliated user. An administrator is allowed to perform
     * administrative functions such as banning users and edit moderator list.
     *
     * @param jids the bare XMPP user IDs of the users to grant administrator privileges.
     * @throws XMPPErrorException if an error occurs granting administrator privileges to a user.
     * @throws NoResponseException if there was no response from the server.
     * @throws NotConnectedException 
     * @throws InterruptedException 
     */
    public void grantAdmin(Collection<? extends Jid> jids) throws XMPPErrorException, NoResponseException, NotConnectedException, InterruptedException {
        changeAffiliationByAdmin(jids, MUCAffiliation.admin);
    }

    /**
     * Grants administrator privileges to another user. Room owners may grant administrator
     * privileges to a member or unaffiliated user. An administrator is allowed to perform
     * administrative functions such as banning users and edit moderator list.
     *
     * @param jid the bare XMPP user ID of the user to grant administrator privileges
     * (e.g. "user@host.org").
     * @throws XMPPErrorException if an error occurs granting administrator privileges to a user.
     * @throws NoResponseException if there was no response from the server.
     * @throws NotConnectedException 
     * @throws InterruptedException 
     */
    public void grantAdmin(Jid jid) throws XMPPErrorException, NoResponseException, NotConnectedException, InterruptedException {
        changeAffiliationByAdmin(jid, MUCAffiliation.admin);
    }

    /**
     * Revokes administrator privileges from users. The occupant that loses administrator
     * privileges will become a member. Room owners may revoke administrator privileges from
     * a member or unaffiliated user.
     *
     * @param jids the bare XMPP user IDs of the user to revoke administrator privileges.
     * @throws XMPPErrorException if an error occurs revoking administrator privileges from a user.
     * @throws NoResponseException if there was no response from the server.
     * @throws NotConnectedException 
     * @throws InterruptedException 
     */
    public void revokeAdmin(Collection<? extends Jid> jids) throws XMPPErrorException, NoResponseException, NotConnectedException, InterruptedException {
        changeAffiliationByAdmin(jids, MUCAffiliation.admin);
    }

    /**
     * Revokes administrator privileges from a user. The occupant that loses administrator
     * privileges will become a member. Room owners may revoke administrator privileges from
     * a member or unaffiliated user.
     *
     * @param jid the bare XMPP user ID of the user to revoke administrator privileges
     * (e.g. "user@host.org").
     * @throws XMPPErrorException if an error occurs revoking administrator privileges from a user.
     * @throws NoResponseException if there was no response from the server.
     * @throws NotConnectedException 
     * @throws InterruptedException 
     */
    public void revokeAdmin(JidWithLocalpart jid) throws XMPPErrorException, NoResponseException, NotConnectedException, InterruptedException {
        changeAffiliationByAdmin(jid, MUCAffiliation.member);
    }

    /**
     * Tries to change the affiliation with an 'muc#admin' namespace
     *
     * @param jid
     * @param affiliation
     * @throws XMPPErrorException
     * @throws NoResponseException
     * @throws NotConnectedException
     * @throws InterruptedException 
     */
    private void changeAffiliationByAdmin(Jid jid, MUCAffiliation affiliation)
                    throws NoResponseException, XMPPErrorException,
                    NotConnectedException, InterruptedException {
        changeAffiliationByAdmin(jid, affiliation, null);
    }

    /**
     * Tries to change the affiliation with an 'muc#admin' namespace
     *
     * @param jid
     * @param affiliation
     * @param reason the reason for the affiliation change (optional)
     * @throws XMPPErrorException 
     * @throws NoResponseException 
     * @throws NotConnectedException 
     * @throws InterruptedException 
     */
    private void changeAffiliationByAdmin(Jid jid, MUCAffiliation affiliation, String reason) throws NoResponseException, XMPPErrorException, NotConnectedException, InterruptedException
            {
        MUCAdmin iq = new MUCAdmin();
        iq.setTo(room);
        iq.setType(IQ.Type.set);
        // Set the new affiliation.
        MUCItem item = new MUCItem(affiliation, jid, reason);
        iq.addItem(item);

        connection.createPacketCollectorAndSend(iq).nextResultOrThrow();
    }

    private void changeAffiliationByAdmin(Collection<? extends Jid> jids, MUCAffiliation affiliation)
                    throws NoResponseException, XMPPErrorException, NotConnectedException, InterruptedException {
        MUCAdmin iq = new MUCAdmin();
        iq.setTo(room);
        iq.setType(IQ.Type.set);
        for (Jid jid : jids) {
            // Set the new affiliation.
            MUCItem item = new MUCItem(affiliation, jid);
            iq.addItem(item);
        }

        connection.createPacketCollectorAndSend(iq).nextResultOrThrow();
    }

    private void changeRole(Resourcepart nickname, MUCRole role, String reason) throws NoResponseException, XMPPErrorException, NotConnectedException, InterruptedException {
        MUCAdmin iq = new MUCAdmin();
        iq.setTo(room);
        iq.setType(IQ.Type.set);
        // Set the new role.
        MUCItem item = new MUCItem(role, nickname, reason);
        iq.addItem(item);

        connection.createPacketCollectorAndSend(iq).nextResultOrThrow();
    }

    private void changeRole(Collection<Resourcepart> nicknames, MUCRole role) throws NoResponseException, XMPPErrorException, NotConnectedException, InterruptedException  {
        MUCAdmin iq = new MUCAdmin();
        iq.setTo(room);
        iq.setType(IQ.Type.set);
        for (Resourcepart nickname : nicknames) {
            // Set the new role.
            MUCItem item = new MUCItem(role, nickname);
            iq.addItem(item);
        }

        connection.createPacketCollectorAndSend(iq).nextResultOrThrow();
    }

    /**
     * Returns the number of occupants in the group chat.<p>
     *
     * Note: this value will only be accurate after joining the group chat, and
     * may fluctuate over time. If you query this value directly after joining the
     * group chat it may not be accurate, as it takes a certain amount of time for
     * the server to send all presence packets to this client.
     *
     * @return the number of occupants in the group chat.
     */
    public int getOccupantsCount() {
        return occupantsMap.size();
    }

    /**
     * Returns an List  for the list of fully qualified occupants
     * in the group chat. For example, "conference@chat.jivesoftware.com/SomeUser".
     * Typically, a client would only display the nickname of the occupant. To
     * get the nickname from the fully qualified name, use the
     * {@link org.jxmpp.util.XmppStringUtils#parseResource(String)} method.
     * Note: this value will only be accurate after joining the group chat, and may
     * fluctuate over time.
     *
     * @return a List of the occupants in the group chat.
     */
    public List<FullJid> getOccupants() {
        return new ArrayList<>(occupantsMap.keySet());
    }

    /**
     * Returns the presence info for a particular user, or <tt>null</tt> if the user
     * is not in the room.<p>
     *
     * @param user the room occupant to search for his presence. The format of user must
     * be: roomName@service/nickname (e.g. darkcave@macbeth.shakespeare.lit/thirdwitch).
     * @return the occupant's current presence, or <tt>null</tt> if the user is unavailable
     *      or if no presence information is available.
     */
    public Presence getOccupantPresence(String user) {
        return occupantsMap.get(user);
    }

    /**
     * Returns the Occupant information for a particular occupant, or <tt>null</tt> if the
     * user is not in the room. The Occupant object may include information such as full
     * JID of the user as well as the role and affiliation of the user in the room.<p>
     *
     * @param user the room occupant to search for his presence. The format of user must
     * be: roomName@service/nickname (e.g. darkcave@macbeth.shakespeare.lit/thirdwitch).
     * @return the Occupant or <tt>null</tt> if the user is unavailable (i.e. not in the room).
     */
    public Occupant getOccupant(String user) {
        Presence presence = occupantsMap.get(user);
        if (presence != null) {
            return new Occupant(presence);
        }
        return null;
    }

    /**
     * Adds a packet listener that will be notified of any new Presence packets
     * sent to the group chat. Using a listener is a suitable way to know when the list
     * of occupants should be re-loaded due to any changes.
     *
     * @param listener a packet listener that will be notified of any presence packets
     *      sent to the group chat.
     * @return true if the listener was not already added.
     */
    public boolean addParticipantListener(PresenceListener listener) {
        return presenceListeners.add(listener);
    }

    /**
     * Removes a packet listener that was being notified of any new Presence packets
     * sent to the group chat.
     *
     * @param listener a packet listener that was being notified of any presence packets
     *      sent to the group chat.
     * @return true if the listener was removed, otherwise the listener was not added previously.
     */
    public boolean removeParticipantListener(PresenceListener listener) {
        return presenceListeners.remove(listener);
    }

    /**
     * Returns a list of <code>Affiliate</code> with the room owners.
     *
     * @return a list of <code>Affiliate</code> with the room owners.
     * @throws XMPPErrorException if you don't have enough privileges to get this information.
     * @throws NoResponseException if there was no response from the server.
     * @throws NotConnectedException 
     * @throws InterruptedException 
     */
    public List<Affiliate> getOwners() throws NoResponseException, XMPPErrorException, NotConnectedException, InterruptedException {
        return getAffiliatesByAdmin(MUCAffiliation.owner);
    }

    /**
     * Returns a list of <code>Affiliate</code> with the room administrators.
     *
     * @return a list of <code>Affiliate</code> with the room administrators.
     * @throws XMPPErrorException if you don't have enough privileges to get this information.
     * @throws NoResponseException if there was no response from the server.
     * @throws NotConnectedException 
     * @throws InterruptedException 
     */
    public List<Affiliate> getAdmins() throws NoResponseException, XMPPErrorException, NotConnectedException, InterruptedException {
        return getAffiliatesByAdmin(MUCAffiliation.admin);
    }

    /**
     * Returns a list of <code>Affiliate</code> with the room members.
     *
     * @return a list of <code>Affiliate</code> with the room members.
     * @throws XMPPErrorException if you don't have enough privileges to get this information.
     * @throws NoResponseException if there was no response from the server.
     * @throws NotConnectedException 
     * @throws InterruptedException 
     */
    public List<Affiliate> getMembers() throws NoResponseException, XMPPErrorException, NotConnectedException, InterruptedException  {
        return getAffiliatesByAdmin(MUCAffiliation.member);
    }

    /**
     * Returns a list of <code>Affiliate</code> with the room outcasts.
     *
     * @return a list of <code>Affiliate</code> with the room outcasts.
     * @throws XMPPErrorException if you don't have enough privileges to get this information.
     * @throws NoResponseException if there was no response from the server.
     * @throws NotConnectedException 
     * @throws InterruptedException 
     */
    public List<Affiliate> getOutcasts() throws NoResponseException, XMPPErrorException, NotConnectedException, InterruptedException {
        return getAffiliatesByAdmin(MUCAffiliation.outcast);
    }

    /**
     * Returns a collection of <code>Affiliate</code> that have the specified room affiliation
     * sending a request in the admin namespace.
     *
     * @param affiliation the affiliation of the users in the room.
     * @return a collection of <code>Affiliate</code> that have the specified room affiliation.
     * @throws XMPPErrorException if you don't have enough privileges to get this information.
     * @throws NoResponseException if there was no response from the server.
     * @throws NotConnectedException 
     * @throws InterruptedException 
     */
    private List<Affiliate> getAffiliatesByAdmin(MUCAffiliation affiliation) throws NoResponseException, XMPPErrorException, NotConnectedException, InterruptedException {
        MUCAdmin iq = new MUCAdmin();
        iq.setTo(room);
        iq.setType(IQ.Type.get);
        // Set the specified affiliation. This may request the list of owners/admins/members/outcasts.
        MUCItem item = new MUCItem(affiliation);
        iq.addItem(item);

        MUCAdmin answer = (MUCAdmin) connection.createPacketCollectorAndSend(iq).nextResultOrThrow();

        // Get the list of affiliates from the server's answer
        List<Affiliate> affiliates = new ArrayList<Affiliate>();
        for (MUCItem mucadminItem : answer.getItems()) {
            affiliates.add(new Affiliate(mucadminItem));
        }
        return affiliates;
    }

    /**
     * Returns a list of <code>Occupant</code> with the room moderators.
     *
     * @return a list of <code>Occupant</code> with the room moderators.
     * @throws XMPPErrorException if you don't have enough privileges to get this information.
     * @throws NoResponseException if there was no response from the server.
     * @throws NotConnectedException 
     * @throws InterruptedException 
     */
    public List<Occupant> getModerators() throws NoResponseException, XMPPErrorException, NotConnectedException, InterruptedException {
        return getOccupants(MUCRole.moderator);
    }

    /**
     * Returns a list of <code>Occupant</code> with the room participants.
     * 
     * @return a list of <code>Occupant</code> with the room participants.
     * @throws XMPPErrorException if you don't have enough privileges to get this information.
     * @throws NoResponseException if there was no response from the server.
     * @throws NotConnectedException 
     * @throws InterruptedException 
     */
    public List<Occupant> getParticipants() throws NoResponseException, XMPPErrorException, NotConnectedException, InterruptedException {
        return getOccupants(MUCRole.participant);
    }

    /**
     * Returns a list of <code>Occupant</code> that have the specified room role.
     *
     * @param role the role of the occupant in the room.
     * @return a list of <code>Occupant</code> that have the specified room role.
     * @throws XMPPErrorException if an error occured while performing the request to the server or you
     *         don't have enough privileges to get this information.
     * @throws NoResponseException if there was no response from the server.
     * @throws NotConnectedException 
     * @throws InterruptedException 
     */
    private List<Occupant> getOccupants(MUCRole role) throws NoResponseException, XMPPErrorException, NotConnectedException, InterruptedException {
        MUCAdmin iq = new MUCAdmin();
        iq.setTo(room);
        iq.setType(IQ.Type.get);
        // Set the specified role. This may request the list of moderators/participants.
        MUCItem item = new MUCItem(role);
        iq.addItem(item);

        MUCAdmin answer = (MUCAdmin) connection.createPacketCollectorAndSend(iq).nextResultOrThrow();
        // Get the list of participants from the server's answer
        List<Occupant> participants = new ArrayList<Occupant>();
        for (MUCItem mucadminItem : answer.getItems()) {
            participants.add(new Occupant(mucadminItem));
        }
        return participants;
    }

    /**
     * Sends a message to the chat room.
     *
     * @param text the text of the message to send.
     * @throws NotConnectedException 
     * @throws InterruptedException 
     */
<<<<<<< HEAD
    public void sendMessage(String text) throws XMPPException, NotConnectedException, InterruptedException {
=======
    public void sendMessage(String text) throws NotConnectedException {
>>>>>>> 35e32e0a
        Message message = createMessage();
        message.setBody(text);
        connection.sendStanza(message);
    }

    /**
     * Returns a new Chat for sending private messages to a given room occupant.
     * The Chat's occupant address is the room's JID (i.e. roomName@service/nick). The server
     * service will change the 'from' address to the sender's room JID and delivering the message
     * to the intended recipient's full JID.
     *
     * @param occupant occupant unique room JID (e.g. 'darkcave@macbeth.shakespeare.lit/Paul').
     * @param listener the listener is a message listener that will handle messages for the newly
     * created chat.
     * @return new Chat for sending private messages to a given room occupant.
     */
    public Chat createPrivateChat(FullJid occupant, ChatMessageListener listener) {
        return ChatManager.getInstanceFor(connection).createChat(occupant, listener);
    }

    /**
     * Creates a new Message to send to the chat room.
     *
     * @return a new Message addressed to the chat room.
     */
    public Message createMessage() {
        return new Message(room, Message.Type.groupchat);
    }

    /**
     * Sends a Message to the chat room.
     *
     * @param message the message.
     * @throws NotConnectedException 
     * @throws InterruptedException 
     */
<<<<<<< HEAD
    public void sendMessage(Message message) throws XMPPException, NotConnectedException, InterruptedException {
=======
    public void sendMessage(Message message) throws NotConnectedException {
>>>>>>> 35e32e0a
        message.setTo(room);
        message.setType(Message.Type.groupchat);
        connection.sendStanza(message);
    }

    /**
    * Polls for and returns the next message, or <tt>null</tt> if there isn't
    * a message immediately available. This method provides significantly different
    * functionalty than the {@link #nextMessage()} method since it's non-blocking.
    * In other words, the method call will always return immediately, whereas the
    * nextMessage method will return only when a message is available (or after
    * a specific timeout).
    *
    * @return the next message if one is immediately available and
    *      <tt>null</tt> otherwise.
     * @throws MUCNotJoinedException 
    */
    public Message pollMessage() throws MUCNotJoinedException {
        if (messageCollector == null) {
            throw new MUCNotJoinedException(this);
        }
        return messageCollector.pollResult();
    }

    /**
     * Returns the next available message in the chat. The method call will block
     * (not return) until a message is available.
     *
     * @return the next message.
     * @throws MUCNotJoinedException 
     * @throws InterruptedException 
     */
    public Message nextMessage() throws MUCNotJoinedException, InterruptedException {
        if (messageCollector == null) {
            throw new MUCNotJoinedException(this);
        }
        return  messageCollector.nextResult();
    }

    /**
     * Returns the next available message in the chat. The method call will block
     * (not return) until a packet is available or the <tt>timeout</tt> has elapased.
     * If the timeout elapses without a result, <tt>null</tt> will be returned.
     *
     * @param timeout the maximum amount of time to wait for the next message.
     * @return the next message, or <tt>null</tt> if the timeout elapses without a
     *      message becoming available.
     * @throws MUCNotJoinedException 
     * @throws InterruptedException 
     */
    public Message nextMessage(long timeout) throws MUCNotJoinedException, InterruptedException {
        if (messageCollector == null) {
            throw new MUCNotJoinedException(this);
        }
        return messageCollector.nextResult(timeout);
    }

    /**
     * Adds a packet listener that will be notified of any new messages in the
     * group chat. Only "group chat" messages addressed to this group chat will
     * be delivered to the listener. If you wish to listen for other packets
     * that may be associated with this group chat, you should register a
     * PacketListener directly with the XMPPConnection with the appropriate
     * PacketListener.
     *
     * @param listener a packet listener.
     * @return true if the listener was not already added.
     */
    public boolean addMessageListener(MessageListener listener) {
        return messageListeners.add(listener);
    }

    /**
     * Removes a packet listener that was being notified of any new messages in the
     * multi user chat. Only "group chat" messages addressed to this multi user chat were
     * being delivered to the listener.
     *
     * @param listener a packet listener.
     * @return true if the listener was removed, otherwise the listener was not added previously.
     */
    public boolean removeMessageListener(MessageListener listener) {
        return messageListeners.remove(listener);
    }

    /**
     * Changes the subject within the room. As a default, only users with a role of "moderator"
     * are allowed to change the subject in a room. Although some rooms may be configured to
     * allow a mere participant or even a visitor to change the subject.
     *
     * @param subject the new room's subject to set.
     * @throws XMPPErrorException if someone without appropriate privileges attempts to change the
     *          room subject will throw an error with code 403 (i.e. Forbidden)
     * @throws NoResponseException if there was no response from the server.
     * @throws NotConnectedException 
     * @throws InterruptedException 
     */
    public void changeSubject(final String subject) throws NoResponseException, XMPPErrorException, NotConnectedException, InterruptedException {
        Message message = createMessage();
        message.setSubject(subject);
        // Wait for an error or confirmation message back from the server.
        StanzaFilter responseFilter = new AndFilter(fromRoomGroupchatFilter, new StanzaFilter() {
            @Override
            public boolean accept(Stanza packet) {
                Message msg = (Message) packet;
                return subject.equals(msg.getSubject());
            }
        });
        PacketCollector response = connection.createPacketCollectorAndSend(responseFilter, message);
        // Wait up to a certain number of seconds for a reply.
        response.nextResultOrThrow();
    }

    /**
     * Remove the connection callbacks (PacketListener, PacketInterceptor, PacketCollector) used by this MUC from the
     * connection.
     */
    private void removeConnectionCallbacks() {
        connection.removeSyncStanzaListener(messageListener);
        connection.removeSyncStanzaListener(presenceListener);
        connection.removeSyncStanzaListener(declinesListener);
        connection.removePacketInterceptor(presenceInterceptor);
        if (messageCollector != null) {
            messageCollector.cancel();
            messageCollector = null;
        }
    }

    /**
     * Remove all callbacks and resources necessary when the user has left the room for some reason.
     */
    private synchronized void userHasLeft() {
        // Update the list of joined rooms
        multiUserChatManager.removeJoinedRoom(room);
        removeConnectionCallbacks();
    }

    /**
     * Adds a listener that will be notified of changes in your status in the room
     * such as the user being kicked, banned, or granted admin permissions.
     *
     * @param listener a user status listener.
     * @return true if the user status listener was not already added.
     */
    public boolean addUserStatusListener(UserStatusListener listener) {
        return userStatusListeners.add(listener);
    }

    /**
     * Removes a listener that was being notified of changes in your status in the room
     * such as the user being kicked, banned, or granted admin permissions.
     *
     * @param listener a user status listener.
     * @return true if the listener was registered and is now removed.
     */
    public boolean removeUserStatusListener(UserStatusListener listener) {
        return userStatusListeners.remove(listener);
    }

    /**
     * Adds a listener that will be notified of changes in occupants status in the room
     * such as the user being kicked, banned, or granted admin permissions.
     *
     * @param listener a participant status listener.
     * @return true if the listener was not already added.
     */
    public boolean addParticipantStatusListener(ParticipantStatusListener listener) {
        return participantStatusListeners.add(listener);
    }

    /**
     * Removes a listener that was being notified of changes in occupants status in the room
     * such as the user being kicked, banned, or granted admin permissions.
     *
     * @param listener a participant status listener.
     * @return true if the listener was registered and is now removed.
     */
    public boolean removeParticipantStatusListener(ParticipantStatusListener listener) {
        return participantStatusListeners.remove(listener);
    }

    /**
     * Fires notification events if the role of a room occupant has changed. If the occupant that
     * changed his role is your occupant then the <code>UserStatusListeners</code> added to this
     * <code>MultiUserChat</code> will be fired. On the other hand, if the occupant that changed
     * his role is not yours then the <code>ParticipantStatusListeners</code> added to this
     * <code>MultiUserChat</code> will be fired. The following table shows the events that will
     * be fired depending on the previous and new role of the occupant.
     *
     * <pre>
     * <table border="1">
     * <tr><td><b>Old</b></td><td><b>New</b></td><td><b>Events</b></td></tr>
     *
     * <tr><td>None</td><td>Visitor</td><td>--</td></tr>
     * <tr><td>Visitor</td><td>Participant</td><td>voiceGranted</td></tr>
     * <tr><td>Participant</td><td>Moderator</td><td>moderatorGranted</td></tr>
     *
     * <tr><td>None</td><td>Participant</td><td>voiceGranted</td></tr>
     * <tr><td>None</td><td>Moderator</td><td>voiceGranted + moderatorGranted</td></tr>
     * <tr><td>Visitor</td><td>Moderator</td><td>voiceGranted + moderatorGranted</td></tr>
     *
     * <tr><td>Moderator</td><td>Participant</td><td>moderatorRevoked</td></tr>
     * <tr><td>Participant</td><td>Visitor</td><td>voiceRevoked</td></tr>
     * <tr><td>Visitor</td><td>None</td><td>kicked</td></tr>
     *
     * <tr><td>Moderator</td><td>Visitor</td><td>voiceRevoked + moderatorRevoked</td></tr>
     * <tr><td>Moderator</td><td>None</td><td>kicked</td></tr>
     * <tr><td>Participant</td><td>None</td><td>kicked</td></tr>
     * </table>
     * </pre>
     *
     * @param oldRole the previous role of the user in the room before receiving the new presence
     * @param newRole the new role of the user in the room after receiving the new presence
     * @param isUserModification whether the received presence is about your user in the room or not
     * @param from the occupant whose role in the room has changed
     * (e.g. room@conference.jabber.org/nick).
     */
    private void checkRoleModifications(
        MUCRole oldRole,
        MUCRole newRole,
        boolean isUserModification,
        FullJid from) {
        // Voice was granted to a visitor
        if (("visitor".equals(oldRole) || "none".equals(oldRole))
            && "participant".equals(newRole)) {
            if (isUserModification) {
                for (UserStatusListener listener : userStatusListeners) {
                    listener.voiceGranted();
                }
            }
            else {
                for (ParticipantStatusListener listener : participantStatusListeners) {
                    listener.voiceGranted(from);
                }
            }
        }
        // The participant's voice was revoked from the room
        else if (
            "participant".equals(oldRole)
                && ("visitor".equals(newRole) || "none".equals(newRole))) {
            if (isUserModification) {
                for (UserStatusListener listener : userStatusListeners) {
                    listener.voiceRevoked();
                }
            }
            else {
                for (ParticipantStatusListener listener : participantStatusListeners) {
                    listener.voiceRevoked(from);
                }
            }
        }
        // Moderator privileges were granted to a participant
        if (!"moderator".equals(oldRole) && "moderator".equals(newRole)) {
            if ("visitor".equals(oldRole) || "none".equals(oldRole)) {
                if (isUserModification) {
                    for (UserStatusListener listener : userStatusListeners) {
                        listener.voiceGranted();
                    }
                }
                else {
                    for (ParticipantStatusListener listener : participantStatusListeners) {
                        listener.voiceGranted(from);
                    }
                }
            }
            if (isUserModification) {
                for (UserStatusListener listener : userStatusListeners) {
                    listener.moderatorGranted();
                }
            }
            else {
                for (ParticipantStatusListener listener : participantStatusListeners) {
                    listener.moderatorGranted(from);
                }
            }
        }
        // Moderator privileges were revoked from a participant
        else if ("moderator".equals(oldRole) && !"moderator".equals(newRole)) {
            if ("visitor".equals(newRole) || "none".equals(newRole)) {
                if (isUserModification) {
                    for (UserStatusListener listener : userStatusListeners) {
                        listener.voiceRevoked();
                    }
                }
                else {
                    for (ParticipantStatusListener listener : participantStatusListeners) {
                        listener.voiceRevoked(from);
                    }
                }
            }
            if (isUserModification) {
                for (UserStatusListener listener : userStatusListeners) {
                    listener.moderatorRevoked();
                }
            }
            else {
                for (ParticipantStatusListener listener : participantStatusListeners) {
                    listener.moderatorRevoked(from);
                }
            }
        }
    }

    /**
     * Fires notification events if the affiliation of a room occupant has changed. If the
     * occupant that changed his affiliation is your occupant then the
     * <code>UserStatusListeners</code> added to this <code>MultiUserChat</code> will be fired.
     * On the other hand, if the occupant that changed his affiliation is not yours then the
     * <code>ParticipantStatusListeners</code> added to this <code>MultiUserChat</code> will be
     * fired. The following table shows the events that will be fired depending on the previous
     * and new affiliation of the occupant.
     *
     * <pre>
     * <table border="1">
     * <tr><td><b>Old</b></td><td><b>New</b></td><td><b>Events</b></td></tr>
     *
     * <tr><td>None</td><td>Member</td><td>membershipGranted</td></tr>
     * <tr><td>Member</td><td>Admin</td><td>membershipRevoked + adminGranted</td></tr>
     * <tr><td>Admin</td><td>Owner</td><td>adminRevoked + ownershipGranted</td></tr>
     *
     * <tr><td>None</td><td>Admin</td><td>adminGranted</td></tr>
     * <tr><td>None</td><td>Owner</td><td>ownershipGranted</td></tr>
     * <tr><td>Member</td><td>Owner</td><td>membershipRevoked + ownershipGranted</td></tr>
     *
     * <tr><td>Owner</td><td>Admin</td><td>ownershipRevoked + adminGranted</td></tr>
     * <tr><td>Admin</td><td>Member</td><td>adminRevoked + membershipGranted</td></tr>
     * <tr><td>Member</td><td>None</td><td>membershipRevoked</td></tr>
     *
     * <tr><td>Owner</td><td>Member</td><td>ownershipRevoked + membershipGranted</td></tr>
     * <tr><td>Owner</td><td>None</td><td>ownershipRevoked</td></tr>
     * <tr><td>Admin</td><td>None</td><td>adminRevoked</td></tr>
     * <tr><td><i>Anyone</i></td><td>Outcast</td><td>banned</td></tr>
     * </table>
     * </pre>
     *
     * @param oldAffiliation the previous affiliation of the user in the room before receiving the
     * new presence
     * @param newAffiliation the new affiliation of the user in the room after receiving the new
     * presence
     * @param isUserModification whether the received presence is about your user in the room or not
     * @param from the occupant whose role in the room has changed
     * (e.g. room@conference.jabber.org/nick).
     */
    private void checkAffiliationModifications(
        MUCAffiliation oldAffiliation,
        MUCAffiliation newAffiliation,
        boolean isUserModification,
        FullJid from) {
        // First check for revoked affiliation and then for granted affiliations. The idea is to
        // first fire the "revoke" events and then fire the "grant" events.

        // The user's ownership to the room was revoked
        if ("owner".equals(oldAffiliation) && !"owner".equals(newAffiliation)) {
            if (isUserModification) {
                for (UserStatusListener listener : userStatusListeners) {
                    listener.ownershipRevoked();
                }
            }
            else {
                for (ParticipantStatusListener listener : participantStatusListeners) {
                    listener.ownershipRevoked(from);
                }
            }
        }
        // The user's administrative privileges to the room were revoked
        else if ("admin".equals(oldAffiliation) && !"admin".equals(newAffiliation)) {
            if (isUserModification) {
                for (UserStatusListener listener : userStatusListeners) {
                    listener.adminRevoked();
                }
            }
            else {
                for (ParticipantStatusListener listener : participantStatusListeners) {
                    listener.adminRevoked(from);
                }
            }
        }
        // The user's membership to the room was revoked
        else if ("member".equals(oldAffiliation) && !"member".equals(newAffiliation)) {
            if (isUserModification) {
                for (UserStatusListener listener : userStatusListeners) {
                    listener.membershipRevoked();
                }
            }
            else {
                for (ParticipantStatusListener listener : participantStatusListeners) {
                    listener.membershipRevoked(from);
                }
            }
        }

        // The user was granted ownership to the room
        if (!"owner".equals(oldAffiliation) && "owner".equals(newAffiliation)) {
            if (isUserModification) {
                for (UserStatusListener listener : userStatusListeners) {
                    listener.ownershipGranted();
                }
            }
            else {
                for (ParticipantStatusListener listener : participantStatusListeners) {
                    listener.ownershipGranted(from);
                }
            }
        }
        // The user was granted administrative privileges to the room
        else if (!"admin".equals(oldAffiliation) && "admin".equals(newAffiliation)) {
            if (isUserModification) {
                for (UserStatusListener listener : userStatusListeners) {
                    listener.adminGranted();
                }
            }
            else {
                for (ParticipantStatusListener listener : participantStatusListeners) {
                    listener.adminGranted(from);
                }
            }
        }
        // The user was granted membership to the room
        else if (!"member".equals(oldAffiliation) && "member".equals(newAffiliation)) {
            if (isUserModification) {
                for (UserStatusListener listener : userStatusListeners) {
                    listener.membershipGranted();
                }
            }
            else {
                for (ParticipantStatusListener listener : participantStatusListeners) {
                    listener.membershipGranted(from);
                }
            }
        }
    }

    /**
     * Fires events according to the received presence code.
     *
     * @param statusCodes
     * @param isUserModification
     * @param mucUser
     * @param from
     */
    private void checkPresenceCode(
        Set<Status> statusCodes,
        boolean isUserModification,
        MUCUser mucUser,
        FullJid from) {
        // Check if an occupant was kicked from the room
        if (statusCodes.contains(Status.KICKED_307)) {
            // Check if this occupant was kicked
            if (isUserModification) {
                joined = false;
                for (UserStatusListener listener : userStatusListeners) {
                    listener.kicked(mucUser.getItem().getActor(), mucUser.getItem().getReason());
                }

                // Reset occupant information.
                occupantsMap.clear();
                nickname = null;
                userHasLeft();
            }
            else {
                for (ParticipantStatusListener listener : participantStatusListeners) {
                    listener.kicked(from, mucUser.getItem().getActor(), mucUser.getItem().getReason());
                }
            }
        }
        // A user was banned from the room
        if (statusCodes.contains(Status.BANNED_301)) {
            // Check if this occupant was banned
            if (isUserModification) {
                joined = false;
                for (UserStatusListener listener : userStatusListeners) {
                    listener.banned(mucUser.getItem().getActor(), mucUser.getItem().getReason());
                }

                // Reset occupant information.
                occupantsMap.clear();
                nickname = null;
                userHasLeft();
            }
            else {
                for (ParticipantStatusListener listener : participantStatusListeners) {
                    listener.banned(from, mucUser.getItem().getActor(), mucUser.getItem().getReason());
                }
            }
        }
        // A user's membership was revoked from the room
        if (statusCodes.contains(Status.REMOVED_AFFIL_CHANGE_321)) {
            // Check if this occupant's membership was revoked
            if (isUserModification) {
                joined = false;
                for (UserStatusListener listener : userStatusListeners) {
                    listener.membershipRevoked();
                }

                // Reset occupant information.
                occupantsMap.clear();
                nickname = null;
                userHasLeft();
            }
        }
        // A occupant has changed his nickname in the room
        if (statusCodes.contains(Status.NEW_NICKNAME_303)) {
            for (ParticipantStatusListener listener : participantStatusListeners) {
                listener.nicknameChanged(from, mucUser.getItem().getNick());
            }
        }
    }

    @Override
    public String toString() {
        return "MUC: " + room + "(" + connection.getUser() + ")";
    }
}<|MERGE_RESOLUTION|>--- conflicted
+++ resolved
@@ -1638,11 +1638,7 @@
      * @throws NotConnectedException 
      * @throws InterruptedException 
      */
-<<<<<<< HEAD
-    public void sendMessage(String text) throws XMPPException, NotConnectedException, InterruptedException {
-=======
-    public void sendMessage(String text) throws NotConnectedException {
->>>>>>> 35e32e0a
+    public void sendMessage(String text) throws NotConnectedException, InterruptedException {
         Message message = createMessage();
         message.setBody(text);
         connection.sendStanza(message);
@@ -1679,11 +1675,7 @@
      * @throws NotConnectedException 
      * @throws InterruptedException 
      */
-<<<<<<< HEAD
-    public void sendMessage(Message message) throws XMPPException, NotConnectedException, InterruptedException {
-=======
-    public void sendMessage(Message message) throws NotConnectedException {
->>>>>>> 35e32e0a
+    public void sendMessage(Message message) throws NotConnectedException, InterruptedException {
         message.setTo(room);
         message.setType(Message.Type.groupchat);
         connection.sendStanza(message);
