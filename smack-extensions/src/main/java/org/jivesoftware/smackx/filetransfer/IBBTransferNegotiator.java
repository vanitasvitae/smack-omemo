/**
 *
 * Copyright 2003-2006 Jive Software.
 *
 * Licensed under the Apache License, Version 2.0 (the "License");
 * you may not use this file except in compliance with the License.
 * You may obtain a copy of the License at
 *
 *     http://www.apache.org/licenses/LICENSE-2.0
 *
 * Unless required by applicable law or agreed to in writing, software
 * distributed under the License is distributed on an "AS IS" BASIS,
 * WITHOUT WARRANTIES OR CONDITIONS OF ANY KIND, either express or implied.
 * See the License for the specific language governing permissions and
 * limitations under the License.
 */
package org.jivesoftware.smackx.filetransfer;

import java.io.InputStream;
import java.io.OutputStream;

import org.jivesoftware.smack.SmackException.NoResponseException;
import org.jivesoftware.smack.SmackException.NotConnectedException;
import org.jivesoftware.smack.XMPPConnection;
import org.jivesoftware.smack.XMPPException.XMPPErrorException;
import org.jivesoftware.smack.packet.Stanza;
import org.jivesoftware.smackx.bytestreams.ibb.InBandBytestreamManager;
import org.jivesoftware.smackx.bytestreams.ibb.InBandBytestreamRequest;
import org.jivesoftware.smackx.bytestreams.ibb.InBandBytestreamSession;
import org.jivesoftware.smackx.bytestreams.ibb.packet.DataPacketExtension;
import org.jivesoftware.smackx.bytestreams.ibb.packet.Open;
import org.jivesoftware.smackx.si.packet.StreamInitiation;
import org.jxmpp.jid.Jid;

/**
 * The In-Band Bytestream file transfer method, or IBB for short, transfers the
 * file over the same XML Stream used by XMPP. It is the fall-back mechanism in
 * case the SOCKS5 bytestream method of transferring files is not available.
 * 
 * @author Alexander Wenckus
 * @author Henning Staib
 * @see <a href="http://xmpp.org/extensions/xep-0047.html">XEP-0047: In-Band
 *      Bytestreams (IBB)</a>
 */
public class IBBTransferNegotiator extends StreamNegotiator {

    private XMPPConnection connection;

    private InBandBytestreamManager manager;

    /**
     * The default constructor for the In-Band Bytestream Negotiator.
     * 
     * @param connection The connection which this negotiator works on.
     */
    protected IBBTransferNegotiator(XMPPConnection connection) {
        this.connection = connection;
        this.manager = InBandBytestreamManager.getByteStreamManager(connection);
    }

    public OutputStream createOutgoingStream(String streamID, Jid initiator,
                    Jid target) throws NoResponseException, XMPPErrorException, NotConnectedException, InterruptedException {
        InBandBytestreamSession session = this.manager.establishSession(target, streamID);
        session.setCloseBothStreamsEnabled(true);
        return session.getOutputStream();
    }

    public InputStream createIncomingStream(StreamInitiation initiation)
                    throws NoResponseException, XMPPErrorException, NotConnectedException, InterruptedException {
        /*
         * In-Band Bytestream initiation listener must ignore next in-band bytestream request with
         * given session ID
         */
        this.manager.ignoreBytestreamRequestOnce(initiation.getSessionID());

        Stanza streamInitiation = initiateIncomingStream(this.connection, initiation);
        return negotiateIncomingStream(streamInitiation);
    }

<<<<<<< HEAD
    public PacketFilter getInitiationPacketFilter(Jid from, String streamID) {
=======
    @Override
    public void newStreamInitiation(String from, String streamID) {
>>>>>>> ed4fa339
        /*
         * this method is always called prior to #negotiateIncomingStream() so
         * the In-Band Bytestream initiation listener must ignore the next
         * In-Band Bytestream request with the given session ID
         */
        this.manager.ignoreBytestreamRequestOnce(streamID);
    }

    public String[] getNamespaces() {
        return new String[] { DataPacketExtension.NAMESPACE };
    }

    InputStream negotiateIncomingStream(Stanza streamInitiation) throws NotConnectedException, InterruptedException {
        // build In-Band Bytestream request
        InBandBytestreamRequest request = new ByteStreamRequest(this.manager,
                        (Open) streamInitiation);

        // always accept the request
        InBandBytestreamSession session = request.accept();
        session.setCloseBothStreamsEnabled(true);
        return session.getInputStream();
    }

    /**
     * Derive from InBandBytestreamRequest to access protected constructor.
     */
    private static class ByteStreamRequest extends InBandBytestreamRequest {

        private ByteStreamRequest(InBandBytestreamManager manager, Open byteStreamRequest) {
            super(manager, byteStreamRequest);
        }

    }

}<|MERGE_RESOLUTION|>--- conflicted
+++ resolved
@@ -77,12 +77,8 @@
         return negotiateIncomingStream(streamInitiation);
     }
 
-<<<<<<< HEAD
-    public PacketFilter getInitiationPacketFilter(Jid from, String streamID) {
-=======
     @Override
-    public void newStreamInitiation(String from, String streamID) {
->>>>>>> ed4fa339
+    public void newStreamInitiation(Jid from, String streamID) {
         /*
          * this method is always called prior to #negotiateIncomingStream() so
          * the In-Band Bytestream initiation listener must ignore the next
