/**
 *
 * Copyright 2014 Florian Schmaus
 *
 * Licensed under the Apache License, Version 2.0 (the "License");
 * you may not use this file except in compliance with the License.
 * You may obtain a copy of the License at
 *
 *     http://www.apache.org/licenses/LICENSE-2.0
 *
 * Unless required by applicable law or agreed to in writing, software
 * distributed under the License is distributed on an "AS IS" BASIS,
 * WITHOUT WARRANTIES OR CONDITIONS OF ANY KIND, either express or implied.
 * See the License for the specific language governing permissions and
 * limitations under the License.
 */
package org.jivesoftware.smackx.vcardtemp;

import java.util.Map;
import java.util.WeakHashMap;

import org.jivesoftware.smack.ConnectionCreationListener;
import org.jivesoftware.smack.Manager;
import org.jivesoftware.smack.SmackException.NoResponseException;
import org.jivesoftware.smack.SmackException.NotConnectedException;
import org.jivesoftware.smack.XMPPConnection;
import org.jivesoftware.smack.XMPPConnectionRegistry;
import org.jivesoftware.smack.XMPPException.XMPPErrorException;
import org.jivesoftware.smack.packet.IQ;
import org.jivesoftware.smack.packet.id.StanzaIdUtil;
import org.jivesoftware.smackx.disco.ServiceDiscoveryManager;
import org.jivesoftware.smackx.vcardtemp.packet.VCard;
import org.jxmpp.jid.BareJid;
import org.jxmpp.jid.Jid;

public class VCardManager extends Manager {
    public static final String NAMESPACE = VCard.NAMESPACE;
    public static final String ELEMENT = VCard.ELEMENT;

    private static final Map<XMPPConnection, VCardManager> INSTANCES = new WeakHashMap<>();

    static {
        XMPPConnectionRegistry.addConnectionCreationListener(new ConnectionCreationListener() {
            @Override
            public void connectionCreated(XMPPConnection connection) {
                getInstanceFor(connection);
            }
        });
    }

    /**
     * Retrieves a {@link VCardManager} for the specified {@link XMPPConnection}, creating one if it doesn't already
     * exist.
     * 
     * @param connection the connection the manager is attached to.
     * @return The new or existing manager.
     */
    public static synchronized VCardManager getInstanceFor(XMPPConnection connection) {
        VCardManager vcardManager = INSTANCES.get(connection);
        if (vcardManager == null) {
            vcardManager = new VCardManager(connection);
            INSTANCES.put(connection, vcardManager);
        }
        return vcardManager;
    }

    /**
     * Returns true if the given entity understands the vCard-XML format and allows the exchange of such.
     * 
     * @param jid
     * @param connection
     * @return true if the given entity understands the vCard-XML format and exchange.
     * @throws XMPPErrorException 
     * @throws NoResponseException 
     * @throws NotConnectedException
     * @throws InterruptedException 
     * @deprecated use {@link #isSupported(Jid)} instead.
     */
    @Deprecated
    public static boolean isSupported(Jid jid, XMPPConnection connection) throws NoResponseException, XMPPErrorException, NotConnectedException, InterruptedException  {
        return VCardManager.getInstanceFor(connection).isSupported(jid);
    }

    private VCardManager(XMPPConnection connection) {
        super(connection);
        ServiceDiscoveryManager.getInstanceFor(connection).addFeature(NAMESPACE);
    }

    /**
     * Save this vCard for the user connected by 'connection'. XMPPConnection should be authenticated
     * and not anonymous.
     *
     * @throws XMPPErrorException thrown if there was an issue setting the VCard in the server.
     * @throws NoResponseException if there was no response from the server.
     * @throws NotConnectedException 
     * @throws InterruptedException 
     */
<<<<<<< HEAD
    public void saveVCard(VCard vcard) throws NoResponseException, XMPPErrorException, NotConnectedException, InterruptedException {
=======
    public void saveVCard(VCard vcard) throws NoResponseException, XMPPErrorException, NotConnectedException {
        // XEP-54 § 3.2 "A user may publish or update his or her vCard by sending an IQ of type "set" with no 'to' address…"
        vcard.setTo(null);
>>>>>>> ed4fa339
        vcard.setType(IQ.Type.set);
        // Also make sure to generate a new stanza id (the given vcard could be a vcard result), in which case we don't
        // want to use the same stanza id again (although it wouldn't break if we did)
        vcard.setStanzaId(StanzaIdUtil.newStanzaId());
        connection().createPacketCollectorAndSend(vcard).nextResultOrThrow();
    }

    /**
     * Load the VCard of the current user.
     *
     * @throws XMPPErrorException 
     * @throws NoResponseException 
     * @throws NotConnectedException 
     * @throws InterruptedException 
     */
    public VCard loadVCard() throws NoResponseException, XMPPErrorException, NotConnectedException, InterruptedException {
        return loadVCard(null);
    }

    /**
     * Load VCard information for a given user.
     *
     * @throws XMPPErrorException 
     * @throws NoResponseException if there was no response from the server.
     * @throws NotConnectedException 
     * @throws InterruptedException 
     */
    public VCard loadVCard(BareJid bareJid) throws NoResponseException, XMPPErrorException, NotConnectedException, InterruptedException {
        VCard vcardRequest = new VCard();
        vcardRequest.setTo(bareJid);
        VCard result = connection().createPacketCollectorAndSend(vcardRequest).nextResultOrThrow();
        return result;
    }

    /**
     * Returns true if the given entity understands the vCard-XML format and allows the exchange of such.
     * 
     * @param jid
     * @return true if the given entity understands the vCard-XML format and exchange.
     * @throws XMPPErrorException 
     * @throws NoResponseException 
     * @throws NotConnectedException 
     * @throws InterruptedException 
     */
    public boolean isSupported(Jid jid) throws NoResponseException, XMPPErrorException, NotConnectedException, InterruptedException {
        return ServiceDiscoveryManager.getInstanceFor(connection()).supportsFeature(jid, NAMESPACE);
    }
}<|MERGE_RESOLUTION|>--- conflicted
+++ resolved
@@ -95,13 +95,9 @@
      * @throws NotConnectedException 
      * @throws InterruptedException 
      */
-<<<<<<< HEAD
     public void saveVCard(VCard vcard) throws NoResponseException, XMPPErrorException, NotConnectedException, InterruptedException {
-=======
-    public void saveVCard(VCard vcard) throws NoResponseException, XMPPErrorException, NotConnectedException {
         // XEP-54 § 3.2 "A user may publish or update his or her vCard by sending an IQ of type "set" with no 'to' address…"
-        vcard.setTo(null);
->>>>>>> ed4fa339
+        vcard.setTo((Jid) null);
         vcard.setType(IQ.Type.set);
         // Also make sure to generate a new stanza id (the given vcard could be a vcard result), in which case we don't
         // want to use the same stanza id again (although it wouldn't break if we did)
