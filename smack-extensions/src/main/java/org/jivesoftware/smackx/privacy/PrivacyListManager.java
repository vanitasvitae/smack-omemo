--- conflicted
+++ resolved
@@ -374,12 +374,8 @@
      * @throws NotConnectedException 
      * @throws InterruptedException 
      */ 
-<<<<<<< HEAD
     private List<PrivacyItem> getPrivacyListItems(String listName) throws NoResponseException, XMPPErrorException, NotConnectedException, InterruptedException  {
-=======
-    private List<PrivacyItem> getPrivacyListItems(String listName) throws NoResponseException, XMPPErrorException, NotConnectedException  {
         assert StringUtils.isNotEmpty(listName);
->>>>>>> 86de237b
         // The request of the list is an privacy message with an empty list
         Privacy request = new Privacy();
         request.setPrivacyList(listName, new ArrayList<PrivacyItem>());
@@ -400,12 +396,8 @@
 	 * @throws NotConnectedException 
 	 * @throws InterruptedException 
 	 */ 
-<<<<<<< HEAD
 	public PrivacyList getPrivacyList(String listName) throws NoResponseException, XMPPErrorException, NotConnectedException, InterruptedException  {
-=======
-	public PrivacyList getPrivacyList(String listName) throws NoResponseException, XMPPErrorException, NotConnectedException  {
         listName = StringUtils.requireNotNullOrEmpty(listName, "List name must not be null");
->>>>>>> 86de237b
         return new PrivacyList(false, false, listName, getPrivacyListItems(listName));
 	}
 
