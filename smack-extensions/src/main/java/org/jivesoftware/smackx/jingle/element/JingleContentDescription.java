--- conflicted
+++ resolved
@@ -46,11 +46,7 @@
         return ELEMENT;
     }
 
-<<<<<<< HEAD
-    public List<JingleContentDescriptionChildElement> getJinglePayloadTypes() {
-=======
     public List<JingleContentDescriptionChildElement> getJingleContentDescriptionChildren() {
->>>>>>> 23190604
         return payloads;
     }
 
