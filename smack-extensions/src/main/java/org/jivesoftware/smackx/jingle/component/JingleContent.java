/**
 *
 * Copyright 2017 Paul Schaub
 *
 * Licensed under the Apache License, Version 2.0 (the "License");
 * you may not use this file except in compliance with the License.
 * You may obtain a copy of the License at
 *
 *     http://www.apache.org/licenses/LICENSE-2.0
 *
 * Unless required by applicable law or agreed to in writing, software
 * distributed under the License is distributed on an "AS IS" BASIS,
 * WITHOUT WARRANTIES OR CONDITIONS OF ANY KIND, either express or implied.
 * See the License for the specific language governing permissions and
 * limitations under the License.
 */
package org.jivesoftware.smackx.jingle.component;

import java.util.Collections;
import java.util.HashSet;
import java.util.Set;
import java.util.logging.Level;
import java.util.logging.Logger;

import org.jivesoftware.smack.SmackException;
import org.jivesoftware.smack.XMPPConnection;
import org.jivesoftware.smack.XMPPException;
import org.jivesoftware.smack.packet.IQ;
import org.jivesoftware.smack.packet.XMPPError;
import org.jivesoftware.smack.util.Async;
import org.jivesoftware.smack.util.StringUtils;
import org.jivesoftware.smackx.bytestreams.BytestreamSession;
import org.jivesoftware.smackx.jingle.JingleManager;
import org.jivesoftware.smackx.jingle.JingleTransportManager;
import org.jivesoftware.smackx.jingle.adapter.JingleDescriptionAdapter;
import org.jivesoftware.smackx.jingle.adapter.JingleSecurityAdapter;
import org.jivesoftware.smackx.jingle.adapter.JingleTransportAdapter;
import org.jivesoftware.smackx.jingle.callback.JingleSecurityCallback;
import org.jivesoftware.smackx.jingle.callback.JingleTransportCallback;
import org.jivesoftware.smackx.jingle.element.JingleContentDescriptionElement;
import org.jivesoftware.smackx.jingle.element.JingleContentElement;
import org.jivesoftware.smackx.jingle.element.JingleContentSecurityElement;
import org.jivesoftware.smackx.jingle.element.JingleContentTransportElement;
import org.jivesoftware.smackx.jingle.element.JingleElement;
import org.jivesoftware.smackx.jingle.element.JingleReasonElement;

/**
 * Internal class that holds the state of a content in a modifiable form.
 */
public class JingleContent implements JingleTransportCallback, JingleSecurityCallback {

    private static final Logger LOGGER = Logger.getLogger(JingleContent.class.getName());

    private final JingleContentElement.Creator creator;
    private final String name;
    private final String disposition;
    private JingleSession parent;
    private JingleContentElement.Senders senders;
    private JingleDescription<?> description;
    private JingleTransport<?> transport;
    private JingleSecurity<?> security;

    private JingleTransport<?> pendingReplacingTransport = null;

    private final Set<String> transportBlacklist = Collections.synchronizedSet(new HashSet<String>());

    /**
     * Create an empty JingleContent with random name.
     * @param creator creator.
     * @param senders sender.
     */
    public JingleContent(JingleContentElement.Creator creator, JingleContentElement.Senders senders) {
        this(null, null, null, randomName(), null, creator, senders);
    }

    /**
     * Create a JingleContent.
     * @param description description component.
     * @param transport transport component.
     * @param security security component.
     * @param name content name.
     * @param disposition disposition.
     * @param creator creator.
     * @param senders senders.
     */
    public JingleContent(JingleDescription<?> description, JingleTransport<?> transport, JingleSecurity<?> security, String name, String disposition, JingleContentElement.Creator creator, JingleContentElement.Senders senders) {
        setDescription(description);
        setTransport(transport);
        setSecurity(security);
        this.name = name;
        this.disposition = disposition;
        this.creator = creator;
        this.senders = senders;
    }

    /**
     * Create a new JingleContent from a {@link JingleContentElement}.
     * @param content contentElement.
     * @return jingleContent.
     */
    public static JingleContent fromElement(JingleContentElement content) {
        JingleDescription<?> description = null;
        JingleTransport<?> transport = null;
        JingleSecurity<?> security = null;

        JingleContentDescriptionElement descriptionElement = content.getDescription();
        if (descriptionElement != null) {
            JingleDescriptionAdapter<?> descriptionAdapter = JingleManager.getJingleDescriptionAdapter(content.getDescription().getNamespace());
            if (descriptionAdapter != null) {
                description = descriptionAdapter.descriptionFromElement(content.getCreator(), content.getSenders(), content.getName(), content.getDisposition(), descriptionElement);
            } else {
                throw new AssertionError("Unsupported Description: " + descriptionElement.getNamespace());
            }
        }

        JingleContentTransportElement transportElement = content.getTransport();
        if (transportElement != null) {
            JingleTransportAdapter<?> transportAdapter = JingleManager.getJingleTransportAdapter(content.getTransport().getNamespace());
            if (transportAdapter != null) {
                transport = transportAdapter.transportFromElement(transportElement);
            } else {
                throw new AssertionError("Unsupported Transport: " + transportElement.getNamespace());
            }
        }

        JingleContentSecurityElement securityElement = content.getSecurity();
        if (securityElement != null) {
            JingleSecurityAdapter<?> securityAdapter = JingleManager.getJingleSecurityAdapter(content.getSecurity().getNamespace());
            if (securityAdapter != null) {
                security = securityAdapter.securityFromElement(securityElement);
            } else {
                throw new AssertionError("Unsupported Security: " + securityElement.getNamespace());
            }
        }

        return new JingleContent(description, transport, security, content.getName(), content.getDisposition(), content.getCreator(), content.getSenders());
    }

    /**
     * Set the senders attribute.
     * @param senders new value.
     */
    public void setSenders(JingleContentElement.Senders senders) {
        this.senders = senders;
    }

    /* HANDLE_XYZ */

    /**
     * Handle an incoming jingle request. This method basically routes incoming requests to different methods based on
     * the value of the request's action attribute.
     * @param request request.
     * @param connection connection.
     * @return result.
     */
    public IQ handleJingleRequest(JingleElement request, XMPPConnection connection) {
        switch (request.getAction()) {
            case content_modify:
                return handleContentModify(request, connection);
            case description_info:
                return handleDescriptionInfo(request, connection);
            case security_info:
                return handleSecurityInfo(request, connection);
            case session_info:
                return handleSessionInfo(request, connection);
            case transport_accept:
                return handleTransportAccept(request, connection);
            case transport_info:
                return handleTransportInfo(request, connection);
            case transport_reject:
                return handleTransportReject(request, connection);
            case transport_replace:
                return handleTransportReplace(request, connection);
            default:
                throw new AssertionError("Illegal jingle action: " + request.getAction() + " is not allowed here.");
        }
    }

    /**
     * Handle incoming content-accept.
     * @param request request.
     * @param connection connection.
     */
    void handleContentAccept(JingleElement request, XMPPConnection connection) {
        LOGGER.log(Level.FINE, "Received content-accept from " + request.getFrom() + " for session " + request.getSid() + " and content " + getName());
        start(connection);
    }

    /**
     * Handle incoming session-accept. This means activating the transport and starting the transmission.
     * @param request request.
     * @param connection connection.
     * @return result.
     */
    IQ handleSessionAccept(JingleElement request, XMPPConnection connection) {
        LOGGER.log(Level.FINE, "Received session-accept from " + request.getResponder() + " for session " + request.getSid());
        JingleContentElement contentElement = null;
        for (JingleContentElement c : request.getContents()) {
            if (c.getName().equals(getName())) {
                contentElement = c;
                break;
            }
        }

        if (contentElement == null) {
            throw new AssertionError("Session Accept did not contain this content.");
        }

        getTransport().handleSessionAccept(contentElement.getTransport(), connection);
        start(connection);
        return IQ.createResultIQ(request);
    }

    /**
     * Handle a content-modify request.
     * TODO: Implement.
     * @param request request.
     * @param connection connection.
     * @return result.
     */
    private IQ handleContentModify(JingleElement request, XMPPConnection connection) {
        return IQ.createErrorResponse(request, XMPPError.Condition.feature_not_implemented);
    }

    /**
     * Handle a description-info request.
     * TODO: Implement.
     * @param request request.
     * @param connection connection.
     * @return result.
     */
    private IQ handleDescriptionInfo(JingleElement request, XMPPConnection connection) {
        return IQ.createErrorResponse(request, XMPPError.Condition.feature_not_implemented);
        //return description.handleDescriptionInfo(request.getContents().get(0).getDescription().getDescriptionInfo());
    }

    /**
     * Handle a content-remove request.
     * TODO: Implement.
     * @param session session that has this content as child.
     * @param connection connection.
     */
    public void handleContentRemove(JingleSession session, XMPPConnection connection) {

    }

    /**
     * Handle security-info requests.
     * TODO: Implement.
     * @param request request.
     * @param connection connection.
     * @return result.
     */
    private IQ handleSecurityInfo(JingleElement request, XMPPConnection connection) {
        return IQ.createErrorResponse(request, XMPPError.Condition.feature_not_implemented);
    }

    /**
     * Handle session-info requests.
     * TODO: Implement.
     * @param request request.
     * @param connection connection.
     * @return result.
     */
    private IQ handleSessionInfo(JingleElement request, XMPPConnection connection) {
        return IQ.createResultIQ(request);
    }

    /**
     * Handle transport-accept requests.
     * This includes starting the transport and afterwards starting transmission.
     * @param request request.
     * @param connection connection.
     * @return result.
     */
    private IQ handleTransportAccept(JingleElement request, XMPPConnection connection) {

        if (pendingReplacingTransport == null) {
            LOGGER.log(Level.WARNING, "Received transport-accept, but apparently we did not try to replace the transport.");
            return JingleElement.createJingleErrorOutOfOrder(request);
        }

        transport = pendingReplacingTransport;
        pendingReplacingTransport = null;

        start(connection);

        return IQ.createResultIQ(request);
    }

    /**
     * Handle transport-info requests.
     * Pass the request down to the transport.
     * @param request request.
     * @param connection connection.
     * @return result.
     */
    private IQ handleTransportInfo(JingleElement request, XMPPConnection connection) {
        assert request.getContents().size() == 1;
        JingleContentElement content = request.getContents().get(0);

        return transport.handleTransportInfo(content.getTransport().getInfo(), request);
    }

    /**
     * Handle a transport-reject request.
     * That includes replacing the transport with the next choice.
     * @param request request.
     * @param connection connection.
     * @return result.
     */
    private IQ handleTransportReject(JingleElement request, final XMPPConnection connection) {
        if (pendingReplacingTransport == null) {
<<<<<<< HEAD
            // TODO: Throw other exception?
            throw new AssertionError("We didn't try to replace the transport.");
=======
            LOGGER.log(Level.WARNING, "Received transport-reject, but apparently we did not try to replace the transport.");
            return JingleElement.createJingleErrorOutOfOrder(request);
>>>>>>> 2c421dfe
        }

        Async.go(new Runnable() {
            @Override
            public void run() {
                transportBlacklist.add(pendingReplacingTransport.getNamespace());
                pendingReplacingTransport = null;
                try {
                    replaceTransport(transportBlacklist, connection);
                } catch (SmackException.NotConnectedException | SmackException.NoResponseException | XMPPException.XMPPErrorException | InterruptedException e) {
                    LOGGER.log(Level.SEVERE, "Could not replace transport.", e);
                }
            }
        });

        return IQ.createResultIQ(request);
    }

    /**
     * Handle a transport-replace request.
     * That includes replacing the transport if suitable and starting the transmission.
     * Otherwise reject the transport.
     * @param request request.
     * @param connection connection.
     * @return result.
     */
    private IQ handleTransportReplace(final JingleElement request, final XMPPConnection connection) {
        //Tie Break?
        if (pendingReplacingTransport != null) {
            Async.go(new Runnable() {
                @Override
                public void run() {
                    try {
                        connection.createStanzaCollectorAndSend(JingleElement.createJingleErrorTieBreak(request))
                                .nextResultOrThrow();
                    } catch (SmackException.NoResponseException | SmackException.NotConnectedException |
                            InterruptedException | XMPPException.XMPPErrorException e) {
                        LOGGER.log(Level.SEVERE, "Could not send tie-break.", e);
                    }
                }
            });
            return IQ.createResultIQ(request);
        }

        JingleContentElement contentElement = null;
        for (JingleContentElement c : request.getContents()) {
            if (c.getName().equals(getName())) {
                contentElement = c;
                break;
            }
        }

        if (contentElement == null) {
            throw new AssertionError("Unknown content");
        }

        final JingleSession session = getParent();
        final JingleContentTransportElement transportElement = contentElement.getTransport();

        JingleTransportManager tm = session.getJingleManager().getTransportManager(transportElement.getNamespace());

        // Unsupported/Blacklisted transport -> reject.
        if (tm == null || getTransportBlacklist().contains(transportElement.getNamespace())) {
            Async.go(new Runnable() {
                @Override
                public void run() {
                    JingleElement reject = JingleElement.createTransportReject(session.getOurJid(),
                            session.getPeer(), session.getSessionId(), getCreator(), getName(), transportElement);
                    try {
                        connection.createStanzaCollectorAndSend(reject).nextResultOrThrow();
                    } catch (SmackException.NotConnectedException | InterruptedException |
                            XMPPException.XMPPErrorException | SmackException.NoResponseException e) {
                        LOGGER.log(Level.SEVERE, "Could not send transport-reject.", e);
                    }
                }
            });

        } else {
            //Blacklist current transport
            this.getTransportBlacklist().add(this.transport.getNamespace());

            this.transport = tm.createTransportForResponder(this, transportElement);
            Async.go(new Runnable() {
                @Override
                public void run() {
                    JingleElement accept = JingleElement.createTransportAccept(session.getOurJid(), session.getPeer(), session.getSessionId(), getCreator(), getName(), transport.getElement());
                    try {
                        getParent().getJingleManager().getConnection().createStanzaCollectorAndSend(accept).nextResultOrThrow();
                    } catch (SmackException.NotConnectedException | InterruptedException | XMPPException.XMPPErrorException | SmackException.NoResponseException e) {
                        LOGGER.log(Level.SEVERE, "Could not send transport-accept.", e);
                    }
                }
            });
            start(connection);
        }

        return IQ.createResultIQ(request);
    }

    /* MISCELLANEOUS */

    /**
     * Return a {@link JingleContentElement} representing this {@link JingleContent}.
     * @return contentElement.
     */
    public JingleContentElement getElement() {
        JingleContentElement.Builder builder = JingleContentElement.getBuilder()
                .setName(name)
                .setCreator(creator)
                .setSenders(senders)
                .setDisposition(disposition);

        if (description != null) {
            builder.setDescription(description.getElement());
        }

        if (transport != null) {
            builder.setTransport(transport.getElement());
        }

        if (security != null) {
            builder.setSecurity(security.getElement());
        }

        return builder.build();
    }

    /**
     * Return the transportBlacklist of this content.
     * The blacklist contains the namespaces of {@link JingleTransport} classes, that this content will not offer/accept.
     * @return transport blacklist.
     */
    public Set<String> getTransportBlacklist() {
        return transportBlacklist;
    }

    /**
     * Get the creator of the content. The creator is the party that added the content to the session.
     * @return creator.
     */
    public JingleContentElement.Creator getCreator() {
        return creator;
    }

    /**
     * Get the name of the content.
     * @return content-name.
     */
    public String getName() {
        return name;
    }

    /**
     * Get the senders of the content.
     * @return senders.
     */
    public JingleContentElement.Senders getSenders() {
        return senders;
    }

    /**
     * Set the parent {@link JingleSession} of the content.
     * @param session session that has this content as child.
     */
    public void setParent(JingleSession session) {
        if (this.parent != session) {
            this.parent = session;
        }
    }

    /**
     * Return the parent {@link JingleSession} of this content.
     * @return parent session.
     */
    public JingleSession getParent() {
        return parent;
    }

    /**
     * Return the {@link JingleDescription} of this content.
     * @return jingle description component.
     */
    public JingleDescription<?> getDescription() {
        return description;
    }

    /**
     * Set the {@link JingleDescription} of this content.
     * If needed, set the parent of the description to this content.
     * @param description jingle description component.
     */
    public void setDescription(JingleDescription<?> description) {
        if (description != null && this.description != description) {
            this.description = description;
            description.setParent(this);
        }
    }

    /**
     * Return the {@link JingleTransport} of this content.
     * @return jingle transport component.
     */
    public JingleTransport<?> getTransport() {
        return transport;
    }

    /**
     * Set the {@link JingleTransport} of this content.
     * If needed, set the parent of the transport component to this content.
     * @param transport jingle transport component.
     */
    public void setTransport(JingleTransport<?> transport) {
        if (transport != null && this.transport != transport) {
            this.transport = transport;
            transport.setParent(this);
        }
    }

    /**
     * Return the {@link JingleSecurity} of this content.
     * @return jingle security component.
     */
    public JingleSecurity<?> getSecurity() {
        return security;
    }

    /**
     * Set the {@link JingleSecurity} of this content.
     * If needed, set the parent of the security component to this content.
     * @param security jingle security component.
     */
    public void setSecurity(JingleSecurity<?> security) {
        if (security != null && this.security != security) {
            this.security = security;
            security.setParent(this);
        }
    }

    /**
     * Return true, if we are the sending party. Otherwise return false.
     * @return true if we are sending.
     */
    public boolean isSending() {
        return (getSenders() == JingleContentElement.Senders.initiator && getParent().isInitiator()) ||
                (getSenders() == JingleContentElement.Senders.responder && getParent().isResponder()) ||
                getSenders() == JingleContentElement.Senders.both;
    }

    /**
     * Return true if we are the receiving party. Otherwise return false.
     * @return true if we are receiving.
     */
    public boolean isReceiving() {
        return (getSenders() == JingleContentElement.Senders.initiator && getParent().isResponder()) ||
                (getSenders() == JingleContentElement.Senders.responder && getParent().isInitiator()) ||
                getSenders() == JingleContentElement.Senders.both;
    }

    /**
     * Prepare the security component (if any) and establish a bytestream session.
     * @param connection connection
     */
    public void start(final XMPPConnection connection) {
        transport.prepare(connection);

        if (security != null) {
            security.prepare(connection, getParent().getPeer());
        }

        //Establish transport
        Async.go(new Runnable() {
            @Override
            public void run() {
                try {
                    if (isReceiving()) {
                        LOGGER.log(Level.FINE, "Establish incoming bytestream.");
                        getTransport().establishIncomingBytestreamSession(connection, JingleContent.this, getParent());
                    } else if (isSending()) {
                        LOGGER.log(Level.FINE, "Establish outgoing bytestream.");
                        getTransport().establishOutgoingBytestreamSession(connection, JingleContent.this, getParent());
                    } else {
                        LOGGER.log(Level.FINE, "Neither receiving, nor sending. Assume receiving.");
                        getTransport().establishIncomingBytestreamSession(connection, JingleContent.this, getParent());
                    }
                } catch (SmackException.NotConnectedException | InterruptedException e) {
                    LOGGER.log(Level.SEVERE, "Error establishing connection.", e);
                }
            }
        });
    }

    @Override
    public void onTransportReady(BytestreamSession bytestreamSession) {
        LOGGER.log(Level.FINE, "TransportReady: " + (isReceiving() ? "Receive" : "Send"));
        if (bytestreamSession == null) {
            throw new AssertionError("bytestreamSession MUST NOT be null at this point.");
        }

        if (security != null) {
            if (isReceiving()) {
                LOGGER.log(Level.FINE, "Decrypt incoming Bytestream.");
                getSecurity().decryptIncomingBytestream(bytestreamSession, this);
            } else if (isSending()) {
                LOGGER.log(Level.FINE, "Encrypt outgoing Bytestream.");
                getSecurity().encryptOutgoingBytestream(bytestreamSession, this);
            }
        } else {
            description.onBytestreamReady(bytestreamSession);
        }
    }

    @Override
    public void onTransportFailed(Exception e) {
        //Add current transport to blacklist.
        getTransportBlacklist().add(transport.getNamespace());

        //Replace transport.
        if (getParent().isInitiator()) {
            try {
                replaceTransport(getTransportBlacklist(), getParent().getJingleManager().getConnection());
            } catch (SmackException.NotConnectedException | InterruptedException | SmackException.NoResponseException | XMPPException.XMPPErrorException e1) {
                LOGGER.log(Level.SEVERE, "Could not send transport-replace.", e);
            }
        }
    }

    @Override
    public void onSecurityReady(BytestreamSession bytestreamSession) {
        getDescription().onBytestreamReady(bytestreamSession);
    }

    @Override
    public void onSecurityFailed(Exception e) {
        LOGGER.log(Level.SEVERE, "Security failed.", e);
    }

    /**
     * Content finished locally.
     */
    public void onContentFinished() {
        JingleSession session = getParent();
        session.onContentFinished(this);
    }

    /**
     * Content failed locally.
     * @param e exception.
     */
    public void onContentFailed(Exception e) {

    }

    /**
     * Content cancelled locally.
     */
    public void onContentCancel() {
        JingleSession session = getParent();
        session.onContentCancel(this);
    }

    /**
     * Handle incoming content-terminate.
     * Pass it down to the description.
     * @param reason reason.
     */
    public void handleContentTerminate(JingleReasonElement.Reason reason) {
        description.handleContentTerminate(reason);
    }

    /**
     * Locally replace the transport method.
     * @param blacklist ignore all methods on the blacklist.
     * @param connection connection.
     * @throws SmackException.NotConnectedException
     * @throws InterruptedException
     * @throws XMPPException.XMPPErrorException
     * @throws SmackException.NoResponseException
     */
    private void replaceTransport(Set<String> blacklist, XMPPConnection connection)
            throws SmackException.NotConnectedException, InterruptedException,
            XMPPException.XMPPErrorException, SmackException.NoResponseException {
        if (pendingReplacingTransport != null) {
            throw new AssertionError("Transport replace already pending.");
        }

        JingleSession session = getParent();
        JingleManager jingleManager = session.getJingleManager();

        JingleTransportManager rManager = jingleManager.getBestAvailableTransportManager(getParent().getPeer(), blacklist);
        if (rManager == null) {
            JingleElement failedTransport = JingleElement.createSessionTerminate(session.getPeer(),
                    session.getSessionId(), JingleReasonElement.Reason.failed_transport);
            connection.createStanzaCollectorAndSend(failedTransport).nextResultOrThrow();
            return;
        }

        pendingReplacingTransport = rManager.createTransportForInitiator(this);

        JingleElement transportReplace = JingleElement.createTransportReplace(session.getInitiator(), session.getPeer(),
                session.getSessionId(), getCreator(), getName(), pendingReplacingTransport.getElement());

        connection.createStanzaCollectorAndSend(transportReplace).nextResultOrThrow();
    }

    /**
     * Return a random content name.
     * @return random name.
     */
    private static String randomName() {
        return "cont-" + StringUtils.randomString(16);
    }
}<|MERGE_RESOLUTION|>--- conflicted
+++ resolved
@@ -311,13 +311,8 @@
      */
     private IQ handleTransportReject(JingleElement request, final XMPPConnection connection) {
         if (pendingReplacingTransport == null) {
-<<<<<<< HEAD
-            // TODO: Throw other exception?
-            throw new AssertionError("We didn't try to replace the transport.");
-=======
             LOGGER.log(Level.WARNING, "Received transport-reject, but apparently we did not try to replace the transport.");
             return JingleElement.createJingleErrorOutOfOrder(request);
->>>>>>> 2c421dfe
         }
 
         Async.go(new Runnable() {
