/**
 *
 * Copyright 2017 Florian Schmaus
 *
 * Licensed under the Apache License, Version 2.0 (the "License");
 * you may not use this file except in compliance with the License.
 * You may obtain a copy of the License at
 *
 *     http://www.apache.org/licenses/LICENSE-2.0
 *
 * Unless required by applicable law or agreed to in writing, software
 * distributed under the License is distributed on an "AS IS" BASIS,
 * WITHOUT WARRANTIES OR CONDITIONS OF ANY KIND, either express or implied.
 * See the License for the specific language governing permissions and
 * limitations under the License.
 */
package org.jivesoftware.smackx.jingle.provider;

import java.util.Map;
import java.util.concurrent.ConcurrentHashMap;

public class JingleContentProviderManager {

    private static final Map<String, JingleContentDescriptionProvider<?>> jingleContentDescriptionProviders = new ConcurrentHashMap<>();

    private static final Map<String, JingleContentTransportProvider<?>> jingleContentTransportProviders = new ConcurrentHashMap<>();

    public static JingleContentDescriptionProvider<?> addJingleContentDescriptionProvider(String namespace,
<<<<<<< HEAD
                                                                                          JingleContentDescriptionProvider<?> provider) {
=======
                    JingleContentDescriptionProvider<?> provider) {
>>>>>>> ea3b1cbc
        return jingleContentDescriptionProviders.put(namespace, provider);
    }

    public static JingleContentDescriptionProvider<?> getJingleContentDescriptionProvider(String namespace) {
        return jingleContentDescriptionProviders.get(namespace);
    }

    public static JingleContentTransportProvider<?> addJingleContentTransportProvider(String namespace,
<<<<<<< HEAD
                                                                                      JingleContentTransportProvider<?> provider) {
=======
                    JingleContentTransportProvider<?> provider) {
>>>>>>> ea3b1cbc
        return jingleContentTransportProviders.put(namespace, provider);
    }

    public static JingleContentTransportProvider<?> getJingleContentTransportProvider(String namespace) {
        return jingleContentTransportProviders.get(namespace);
    }
}<|MERGE_RESOLUTION|>--- conflicted
+++ resolved
@@ -26,11 +26,7 @@
     private static final Map<String, JingleContentTransportProvider<?>> jingleContentTransportProviders = new ConcurrentHashMap<>();
 
     public static JingleContentDescriptionProvider<?> addJingleContentDescriptionProvider(String namespace,
-<<<<<<< HEAD
-                                                                                          JingleContentDescriptionProvider<?> provider) {
-=======
                     JingleContentDescriptionProvider<?> provider) {
->>>>>>> ea3b1cbc
         return jingleContentDescriptionProviders.put(namespace, provider);
     }
 
@@ -39,11 +35,7 @@
     }
 
     public static JingleContentTransportProvider<?> addJingleContentTransportProvider(String namespace,
-<<<<<<< HEAD
-                                                                                      JingleContentTransportProvider<?> provider) {
-=======
                     JingleContentTransportProvider<?> provider) {
->>>>>>> ea3b1cbc
         return jingleContentTransportProviders.put(namespace, provider);
     }
 
