--- conflicted
+++ resolved
@@ -21,11 +21,8 @@
 
 /**
  * {@link NamedElement} representing a {@link JingleTransportCandidate}
-<<<<<<< HEAD
-=======
  *
  *  <pre> {@code
->>>>>>> 2c421dfe
  * <jingle>
  *     <content>
  *         <description/>
