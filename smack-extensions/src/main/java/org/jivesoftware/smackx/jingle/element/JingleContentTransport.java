/**
 *
 * Copyright 2017 Florian Schmaus
 *
 * Licensed under the Apache License, Version 2.0 (the "License");
 * you may not use this file except in compliance with the License.
 * You may obtain a copy of the License at
 *
 *     http://www.apache.org/licenses/LICENSE-2.0
 *
 * Unless required by applicable law or agreed to in writing, software
 * distributed under the License is distributed on an "AS IS" BASIS,
 * WITHOUT WARRANTIES OR CONDITIONS OF ANY KIND, either express or implied.
 * See the License for the specific language governing permissions and
 * limitations under the License.
 */
package org.jivesoftware.smackx.jingle.element;

import org.jivesoftware.smack.packet.ExtensionElement;
import org.jivesoftware.smack.util.XmlStringBuilder;

import java.util.Collections;
import java.util.List;

/**
 * A jingle transport extension.
 *
 */
public abstract class JingleContentTransport implements ExtensionElement {

    public static final String ELEMENT = "transport";

    protected final List<JingleContentTransportCandidate> candidates;

    protected JingleContentTransport(List<JingleContentTransportCandidate> candidates) {
        if (candidates != null) {
            this.candidates = Collections.unmodifiableList(candidates);
        }
        else {
            this.candidates = Collections.emptyList();
        }
    }

    public List<JingleContentTransportCandidate> getCandidates() {
        return candidates;
    }

    @Override
    public String getElementName() {
        return ELEMENT;
    }

    protected void addExtraAttributes(XmlStringBuilder xml) {

    }

    @Override
    public final XmlStringBuilder toXML() {
        XmlStringBuilder xml = new XmlStringBuilder(this);
        addExtraAttributes(xml);

        if (candidates.isEmpty()) {
            xml.closeEmptyElement();

        } else {
<<<<<<< HEAD
            xml.rightAngleBracket();

            xml.append(candidates);

            xml.closeElement(this);
        }
=======

            xml.rightAngleBracket();
            xml.append(candidates);
            xml.closeElement(this);
        }

>>>>>>> ea3b1cbc
        return xml;
    }

}<|MERGE_RESOLUTION|>--- conflicted
+++ resolved
@@ -63,21 +63,12 @@
             xml.closeEmptyElement();
 
         } else {
-<<<<<<< HEAD
-            xml.rightAngleBracket();
-
-            xml.append(candidates);
-
-            xml.closeElement(this);
-        }
-=======
 
             xml.rightAngleBracket();
             xml.append(candidates);
             xml.closeElement(this);
         }
 
->>>>>>> ea3b1cbc
         return xml;
     }
 
