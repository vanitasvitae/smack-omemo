/**
 *
 * Copyright 2017 Florian Schmaus
 *
 * Licensed under the Apache License, Version 2.0 (the "License");
 * you may not use this file except in compliance with the License.
 * You may obtain a copy of the License at
 *
 *     http://www.apache.org/licenses/LICENSE-2.0
 *
 * Unless required by applicable law or agreed to in writing, software
 * distributed under the License is distributed on an "AS IS" BASIS,
 * WITHOUT WARRANTIES OR CONDITIONS OF ANY KIND, either express or implied.
 * See the License for the specific language governing permissions and
 * limitations under the License.
 */
package org.jivesoftware.smackx.jingle.provider;

import java.util.logging.Logger;

import org.jivesoftware.smack.packet.StandardExtensionElement;
import org.jivesoftware.smack.parsing.StandardExtensionElementProvider;
import org.jivesoftware.smack.provider.IQProvider;
import org.jivesoftware.smack.util.ParserUtils;
import org.jivesoftware.smackx.jingle.JingleManager;
import org.jivesoftware.smackx.jingle.element.JingleAction;
<<<<<<< HEAD
import org.jivesoftware.smackx.jingle.element.JingleContentDescriptionElement;
import org.jivesoftware.smackx.jingle.element.JingleContentElement;
import org.jivesoftware.smackx.jingle.element.JingleContentSecurityElement;
import org.jivesoftware.smackx.jingle.element.JingleContentTransportElement;
import org.jivesoftware.smackx.jingle.element.JingleElement;
import org.jivesoftware.smackx.jingle.element.JingleReasonElement;
=======
import org.jivesoftware.smackx.jingle.element.JingleContent;
import org.jivesoftware.smackx.jingle.element.JingleContentDescription;
import org.jivesoftware.smackx.jingle.element.JingleContentTransport;
import org.jivesoftware.smackx.jingle.element.JingleReason;
import org.jivesoftware.smackx.jingle.element.JingleReason.Reason;
import org.jivesoftware.smackx.jingle.element.UnknownJingleContentDescription;
import org.jivesoftware.smackx.jingle.element.UnknownJingleContentTransport;
>>>>>>> 7f851d80

import org.jxmpp.jid.FullJid;
import org.xmlpull.v1.XmlPullParser;

public class JingleProvider extends IQProvider<JingleElement> {

    private static final Logger LOGGER = Logger.getLogger(JingleProvider.class.getName());

    @Override
    public JingleElement parse(XmlPullParser parser, int initialDepth) throws Exception {
        JingleElement.Builder builder = JingleElement.getBuilder();

        String actionString = parser.getAttributeValue("", JingleElement.ACTION_ATTRIBUTE_NAME);
        if (actionString != null) {
            JingleAction action = JingleAction.fromString(actionString);
            builder.setAction(action);
        }

        FullJid initiator = ParserUtils.getFullJidAttribute(parser, JingleElement.INITIATOR_ATTRIBUTE_NAME);
        builder.setInitiator(initiator);

        FullJid responder = ParserUtils.getFullJidAttribute(parser, JingleElement.RESPONDER_ATTRIBUTE_NAME);
        builder.setResponder(responder);

        String sessionId = parser.getAttributeValue("", JingleElement.SESSION_ID_ATTRIBUTE_NAME);
        builder.setSessionId(sessionId);


        outerloop: while (true) {
            int eventType = parser.next();
            switch (eventType) {
                case XmlPullParser.START_TAG:
                    String tagName = parser.getName();
                    switch (tagName) {
                        case JingleContentElement.ELEMENT:
                            JingleContentElement content = parseJingleContent(parser, parser.getDepth());
                            builder.addJingleContent(content);
                            break;
                        case JingleReasonElement.ELEMENT:
                            parser.next();
                            String reasonString = parser.getName();
                            JingleReasonElement reason;
                            if (reasonString.equals("alternative-session")) {
                                parser.next();
                                String sid = parser.nextText();
                                reason = new JingleReasonElement.AlternativeSession(sid);
                            } else {
                                reason = new JingleReasonElement(JingleReasonElement.Reason.fromString(reasonString));
                            }
                            builder.setReason(reason);
                            break;
                        default:
                            LOGGER.severe("Unknown Jingle element: " + tagName);
                            break;
                    }
                    break;
                case XmlPullParser.END_TAG:
                    if (parser.getDepth() == initialDepth) {
                        break outerloop;
                    }
            }
        }

        return builder.build();
    }

    public static JingleContentElement parseJingleContent(XmlPullParser parser, final int initialDepth)
            throws Exception {
        JingleContentElement.Builder builder = JingleContentElement.getBuilder();

        String creatorString = parser.getAttributeValue("", JingleContentElement.CREATOR_ATTRIBUTE_NAME);
        JingleContentElement.Creator creator = JingleContentElement.Creator.valueOf(creatorString);
        builder.setCreator(creator);

        String disposition = parser.getAttributeValue("", JingleContentElement.DISPOSITION_ATTRIBUTE_NAME);
        builder.setDisposition(disposition);

        String name = parser.getAttributeValue("", JingleContentElement.NAME_ATTRIBUTE_NAME);
        builder.setName(name);

        String sendersString = parser.getAttributeValue("", JingleContentElement.SENDERS_ATTRIBUTE_NAME);
        if (sendersString != null) {
            JingleContentElement.Senders senders = JingleContentElement.Senders.valueOf(sendersString);
            builder.setSenders(senders);
        }

        outerloop: while (true) {
            int eventType = parser.next();
            switch (eventType) {
<<<<<<< HEAD
                case XmlPullParser.START_TAG:
                    String tagName = parser.getName();
                    String namespace = parser.getNamespace();
                    switch (tagName) {
                        case JingleContentDescriptionElement.ELEMENT: {
                            JingleContentDescriptionProvider<?> provider = JingleManager.getJingleDescriptionProvider(namespace);
                            if (provider == null) {
                                // TODO handle this case (DefaultExtensionElement wrapped in something?)
                                break;
                            }
                            JingleContentDescriptionElement description = provider.parse(parser);
                            builder.setDescription(description);
                            break;
                        }
                        case JingleContentTransportElement.ELEMENT: {
                            JingleContentTransportProvider<?> provider = JingleManager.getJingleTransportProvider(namespace);
                            if (provider == null) {
                                // TODO handle this case (DefaultExtensionElement wrapped in something?)
                                break;
                            }
                            JingleContentTransportElement transport = provider.parse(parser);
                            builder.setTransport(transport);
                            break;
                        }
                        case JingleContentSecurityElement.ELEMENT: {
                            JingleContentSecurityProvider<?> provider = JingleManager.getJingleSecurityProvider(namespace);
                            if (provider == null) {
                                //TODO: handle this case (see above)
                            }
                            JingleContentSecurityElement security = provider.parse(parser);
                            builder.setSecurity(security);
                            break;
                        }
                        default:
                            LOGGER.severe("Unknown Jingle content element: " + tagName);
                            break;
                    }
                    break;
                case XmlPullParser.END_TAG:
                    if (parser.getDepth() == initialDepth) {
                        break outerloop;
                    }
=======
            case XmlPullParser.START_TAG:
                String tagName = parser.getName();
                String namespace = parser.getNamespace();
                switch (tagName) {
                case JingleContentDescription.ELEMENT: {
                    JingleContentDescription description;
                    JingleContentDescriptionProvider<?> provider = JingleContentProviderManager.getJingleContentDescriptionProvider(namespace);
                    if (provider == null) {
                        StandardExtensionElement standardExtensionElement = StandardExtensionElementProvider.INSTANCE.parse(parser);
                        description = new UnknownJingleContentDescription(standardExtensionElement);
                    }
                    else {
                        description = provider.parse(parser);
                    }
                    builder.setDescription(description);
                    break;
                }
                case JingleContentTransport.ELEMENT: {
                    JingleContentTransport transport;
                    JingleContentTransportProvider<?> provider = JingleContentProviderManager.getJingleContentTransportProvider(namespace);
                    if (provider == null) {
                        StandardExtensionElement standardExtensionElement = StandardExtensionElementProvider.INSTANCE.parse(parser);
                        transport = new UnknownJingleContentTransport(standardExtensionElement);
                    }
                    else {
                        transport = provider.parse(parser);
                    }
                    builder.setTransport(transport);
                    break;
                }
                default:
                    LOGGER.severe("Unknown Jingle content element: " + tagName);
                    break;
                }
                break;
            case XmlPullParser.END_TAG:
                if (parser.getDepth() == initialDepth) {
                    break outerloop;
                }
>>>>>>> 7f851d80
            }
        }

        return builder.build();
    }
}<|MERGE_RESOLUTION|>--- conflicted
+++ resolved
@@ -24,22 +24,13 @@
 import org.jivesoftware.smack.util.ParserUtils;
 import org.jivesoftware.smackx.jingle.JingleManager;
 import org.jivesoftware.smackx.jingle.element.JingleAction;
-<<<<<<< HEAD
 import org.jivesoftware.smackx.jingle.element.JingleContentDescriptionElement;
 import org.jivesoftware.smackx.jingle.element.JingleContentElement;
-import org.jivesoftware.smackx.jingle.element.JingleContentSecurityElement;
 import org.jivesoftware.smackx.jingle.element.JingleContentTransportElement;
 import org.jivesoftware.smackx.jingle.element.JingleElement;
 import org.jivesoftware.smackx.jingle.element.JingleReasonElement;
-=======
-import org.jivesoftware.smackx.jingle.element.JingleContent;
-import org.jivesoftware.smackx.jingle.element.JingleContentDescription;
-import org.jivesoftware.smackx.jingle.element.JingleContentTransport;
-import org.jivesoftware.smackx.jingle.element.JingleReason;
-import org.jivesoftware.smackx.jingle.element.JingleReason.Reason;
-import org.jivesoftware.smackx.jingle.element.UnknownJingleContentDescription;
-import org.jivesoftware.smackx.jingle.element.UnknownJingleContentTransport;
->>>>>>> 7f851d80
+import org.jivesoftware.smackx.jingle.element.UnknownJingleContentDescriptionElement;
+import org.jivesoftware.smackx.jingle.element.UnknownJingleContentTransportElement;
 
 import org.jxmpp.jid.FullJid;
 import org.xmlpull.v1.XmlPullParser;
@@ -129,60 +120,16 @@
         outerloop: while (true) {
             int eventType = parser.next();
             switch (eventType) {
-<<<<<<< HEAD
-                case XmlPullParser.START_TAG:
-                    String tagName = parser.getName();
-                    String namespace = parser.getNamespace();
-                    switch (tagName) {
-                        case JingleContentDescriptionElement.ELEMENT: {
-                            JingleContentDescriptionProvider<?> provider = JingleManager.getJingleDescriptionProvider(namespace);
-                            if (provider == null) {
-                                // TODO handle this case (DefaultExtensionElement wrapped in something?)
-                                break;
-                            }
-                            JingleContentDescriptionElement description = provider.parse(parser);
-                            builder.setDescription(description);
-                            break;
-                        }
-                        case JingleContentTransportElement.ELEMENT: {
-                            JingleContentTransportProvider<?> provider = JingleManager.getJingleTransportProvider(namespace);
-                            if (provider == null) {
-                                // TODO handle this case (DefaultExtensionElement wrapped in something?)
-                                break;
-                            }
-                            JingleContentTransportElement transport = provider.parse(parser);
-                            builder.setTransport(transport);
-                            break;
-                        }
-                        case JingleContentSecurityElement.ELEMENT: {
-                            JingleContentSecurityProvider<?> provider = JingleManager.getJingleSecurityProvider(namespace);
-                            if (provider == null) {
-                                //TODO: handle this case (see above)
-                            }
-                            JingleContentSecurityElement security = provider.parse(parser);
-                            builder.setSecurity(security);
-                            break;
-                        }
-                        default:
-                            LOGGER.severe("Unknown Jingle content element: " + tagName);
-                            break;
-                    }
-                    break;
-                case XmlPullParser.END_TAG:
-                    if (parser.getDepth() == initialDepth) {
-                        break outerloop;
-                    }
-=======
             case XmlPullParser.START_TAG:
                 String tagName = parser.getName();
                 String namespace = parser.getNamespace();
                 switch (tagName) {
-                case JingleContentDescription.ELEMENT: {
-                    JingleContentDescription description;
-                    JingleContentDescriptionProvider<?> provider = JingleContentProviderManager.getJingleContentDescriptionProvider(namespace);
+                case JingleContentDescriptionElement.ELEMENT: {
+                    JingleContentDescriptionElement description;
+                    JingleContentDescriptionProvider<?> provider = JingleManager.getJingleDescriptionProvider(namespace);
                     if (provider == null) {
                         StandardExtensionElement standardExtensionElement = StandardExtensionElementProvider.INSTANCE.parse(parser);
-                        description = new UnknownJingleContentDescription(standardExtensionElement);
+                        description = new UnknownJingleContentDescriptionElement(standardExtensionElement);
                     }
                     else {
                         description = provider.parse(parser);
@@ -190,12 +137,12 @@
                     builder.setDescription(description);
                     break;
                 }
-                case JingleContentTransport.ELEMENT: {
-                    JingleContentTransport transport;
-                    JingleContentTransportProvider<?> provider = JingleContentProviderManager.getJingleContentTransportProvider(namespace);
+                case JingleContentTransportElement.ELEMENT: {
+                    JingleContentTransportElement transport;
+                    JingleContentTransportProvider<?> provider = JingleManager.getJingleTransportProvider(namespace);
                     if (provider == null) {
                         StandardExtensionElement standardExtensionElement = StandardExtensionElementProvider.INSTANCE.parse(parser);
-                        transport = new UnknownJingleContentTransport(standardExtensionElement);
+                        transport = new UnknownJingleContentTransportElement(standardExtensionElement);
                     }
                     else {
                         transport = provider.parse(parser);
@@ -212,7 +159,6 @@
                 if (parser.getDepth() == initialDepth) {
                     break outerloop;
                 }
->>>>>>> 7f851d80
             }
         }
 
