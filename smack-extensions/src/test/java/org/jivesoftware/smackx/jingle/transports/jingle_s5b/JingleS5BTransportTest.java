/**
 *
 * Copyright 2017 Paul Schaub
 *
 * Licensed under the Apache License, Version 2.0 (the "License");
 * you may not use this file except in compliance with the License.
 * You may obtain a copy of the License at
 *
 *     http://www.apache.org/licenses/LICENSE-2.0
 *
 * Unless required by applicable law or agreed to in writing, software
 * distributed under the License is distributed on an "AS IS" BASIS,
 * WITHOUT WARRANTIES OR CONDITIONS OF ANY KIND, either express or implied.
 * See the License for the specific language governing permissions and
 * limitations under the License.
 */
package org.jivesoftware.smackx.jingle.transports.jingle_s5b;

<<<<<<< HEAD
<<<<<<< HEAD
import static junit.framework.TestCase.assertNotNull;
import static junit.framework.TestCase.assertNull;
import static org.junit.Assert.assertEquals;
=======
=======
import static junit.framework.TestCase.assertFalse;
>>>>>>> 322587c0
import static junit.framework.TestCase.assertNull;
import static junit.framework.TestCase.assertTrue;
import static org.junit.Assert.assertEquals;
import static org.junit.Assert.assertNotNull;
>>>>>>> js5btbFixes

import org.jivesoftware.smack.test.util.SmackTestSuite;
import org.jivesoftware.smack.test.util.TestUtils;
import org.jivesoftware.smackx.bytestreams.socks5.packet.Bytestream;
import org.jivesoftware.smackx.jingle.transports.jingle_s5b.elements.JingleS5BTransport;
import org.jivesoftware.smackx.jingle.transports.jingle_s5b.elements.JingleS5BTransportCandidate;
import org.jivesoftware.smackx.jingle.transports.jingle_s5b.elements.JingleS5BTransportInfo;
import org.jivesoftware.smackx.jingle.transports.jingle_s5b.provider.JingleS5BTransportProvider;

import org.junit.Test;
import org.jxmpp.jid.FullJid;
import org.jxmpp.jid.impl.JidCreate;
import org.jxmpp.stringprep.XmppStringprepException;

/**
 * Test Provider and serialization.
 */
public class JingleS5BTransportTest extends SmackTestSuite {

    @Test
    public void candidatesProviderTest() throws Exception {
        String xml =
                "<transport " +
                        "xmlns='urn:xmpp:jingle:transports:s5b:1' " +
                        "dstaddr='972b7bf47291ca609517f67f86b5081086052dad' " +
                        "mode='tcp' " +
                        "sid='vj3hs98y'>" +

                        "<candidate " +
                        "cid='hft54dqy' " +
                        "host='192.168.4.1' " +
                        "jid='romeo@montague.lit/orchard' " +
                        "port='5086' " +
                        "priority='8257636' " +
                        "type='direct'/>" +

                        "<candidate " +
                        "cid='hutr46fe' " +
                        "host='24.24.24.1' " +
                        "jid='romeo@montague.lit/orchard' " +
                        "port='5087' " +
                        "priority='8258636' " +
                        "type='direct'/>" +

                        "<candidate " +
                        "cid='xmdh4b7i' " +
                        "host='123.456.7.8' " +
                        "jid='streamer.shakespeare.lit' " +
                        "port='7625' " +
                        "priority='7878787' " +
                        "type='proxy'/>" +

                        "</transport>";
        JingleS5BTransport transport = new JingleS5BTransportProvider().parse(TestUtils.getParser(xml));
        assertEquals("972b7bf47291ca609517f67f86b5081086052dad", transport.getDestinationAddress());
        assertEquals("vj3hs98y", transport.getStreamId());
        assertEquals(Bytestream.Mode.tcp, transport.getMode());
        assertEquals(3, transport.getCandidates().size());

        assertTrue(transport.hasCandidate("hft54dqy"));
        assertFalse(transport.hasCandidate("invalidId"));
        JingleS5BTransportCandidate candidate1 =
                (JingleS5BTransportCandidate) transport.getCandidates().get(0);
        assertEquals(candidate1, transport.getCandidate("hft54dqy"));
        assertNotNull(candidate1.getStreamHost());
        assertEquals(JingleS5BTransportCandidate.Type.direct.getWeight(), candidate1.getType().getWeight());
        assertEquals("hft54dqy", candidate1.getCandidateId());
        assertEquals("192.168.4.1", candidate1.getHost());
        assertEquals(JidCreate.from("romeo@montague.lit/orchard"), candidate1.getJid());
        assertEquals(5086, candidate1.getPort());
        assertEquals(8257636, candidate1.getPriority());
        assertEquals(JingleS5BTransportCandidate.Type.direct, candidate1.getType());

        JingleS5BTransportCandidate candidate2 =
                (JingleS5BTransportCandidate) transport.getCandidates().get(1);
        assertEquals("hutr46fe", candidate2.getCandidateId());
        assertEquals("24.24.24.1", candidate2.getHost());
        assertEquals(JidCreate.from("romeo@montague.lit/orchard"), candidate2.getJid());
        assertEquals(5087, candidate2.getPort());
        assertEquals(8258636, candidate2.getPriority());
        assertEquals(JingleS5BTransportCandidate.Type.direct, candidate2.getType());

        JingleS5BTransportCandidate candidate3 =
                (JingleS5BTransportCandidate) transport.getCandidates().get(2);
        assertEquals("xmdh4b7i", candidate3.getCandidateId());
        assertEquals("123.456.7.8", candidate3.getHost());
        assertEquals(JidCreate.domainBareFrom("streamer.shakespeare.lit"), candidate3.getJid());
        assertEquals(7625, candidate3.getPort());
        assertEquals(7878787, candidate3.getPriority());
        assertEquals(JingleS5BTransportCandidate.Type.proxy, candidate3.getType());

        assertEquals(xml, transport.toXML().toString());
    }

    @Test
    public void infoProviderTest() throws Exception {
        String candidateError =
                "<transport xmlns='urn:xmpp:jingle:transports:s5b:1' sid='vj3hs98y'>" +
                        "<candidate-error/>" +
                        "</transport>";
        JingleS5BTransport candidateErrorTransport = new JingleS5BTransportProvider()
                .parse(TestUtils.getParser(candidateError));
        assertNull(candidateErrorTransport.getDestinationAddress());
        assertNotNull(candidateErrorTransport.getInfo());
        assertEquals("vj3hs98y", candidateErrorTransport.getStreamId());
        assertEquals(JingleS5BTransportInfo.CandidateError(),
                candidateErrorTransport.getInfo());
        assertEquals(candidateError, candidateErrorTransport.toXML().toString());

        String proxyError =
                "<transport xmlns='urn:xmpp:jingle:transports:s5b:1' sid='vj3hs98y'>" +
                        "<proxy-error/>" +
                        "</transport>";
        JingleS5BTransport proxyErrorTransport = new JingleS5BTransportProvider()
                .parse(TestUtils.getParser(proxyError));
        assertNull(proxyErrorTransport.getDestinationAddress());
<<<<<<< HEAD
        assertNotNull(proxyErrorTransport.getInfo());
=======
        assertNotNull(candidateErrorTransport.getInfo());
>>>>>>> js5btbFixes
        assertEquals("vj3hs98y", proxyErrorTransport.getStreamId());
        assertEquals(JingleS5BTransportInfo.ProxyError(),
                proxyErrorTransport.getInfo());
        assertEquals(proxyError, proxyErrorTransport.toXML().toString());

        String candidateUsed =
                "<transport xmlns='urn:xmpp:jingle:transports:s5b:1' sid='vj3hs98y'>" +
                        "<candidate-used cid='hr65dqyd'/>" +
                        "</transport>";
        JingleS5BTransport candidateUsedTransport = new JingleS5BTransportProvider()
                .parse(TestUtils.getParser(candidateUsed));
<<<<<<< HEAD
        assertNotNull(candidateUsedTransport.getInfo());
=======
        assertNotNull(candidateErrorTransport.getInfo());
>>>>>>> js5btbFixes
        assertEquals(JingleS5BTransportInfo.CandidateUsed("hr65dqyd"),
                candidateUsedTransport.getInfo());
        assertEquals("hr65dqyd",
                ((JingleS5BTransportInfo.CandidateUsed)
                        candidateUsedTransport.getInfo()).getCandidateId());
        assertEquals(candidateUsed, candidateUsedTransport.toXML().toString());

        String candidateActivated =
                "<transport xmlns='urn:xmpp:jingle:transports:s5b:1' sid='vj3hs98y'>" +
                        "<candidate-activated cid='hr65dqyd'/>" +
                        "</transport>";
        JingleS5BTransport candidateActivatedTransport = new JingleS5BTransportProvider()
                .parse(TestUtils.getParser(candidateActivated));
<<<<<<< HEAD
        assertNotNull(candidateActivatedTransport.getInfo());
=======
        assertNotNull(candidateErrorTransport.getInfo());
>>>>>>> js5btbFixes
        assertEquals(JingleS5BTransportInfo.CandidateActivated("hr65dqyd"),
                candidateActivatedTransport.getInfo());
        assertEquals("hr65dqyd",
                ((JingleS5BTransportInfo.CandidateActivated)
                        candidateActivatedTransport.getInfo()).getCandidateId());
        assertEquals(candidateActivated, candidateActivatedTransport.toXML().toString());
    }

    @Test(expected = IllegalArgumentException.class)
    public void candidateBuilderInvalidPortTest() {
        JingleS5BTransportCandidate.getBuilder().setPort(-5);
    }

    @Test(expected = IllegalArgumentException.class)
    public void candidateBuilderInvalidPriorityTest() {
        JingleS5BTransportCandidate.getBuilder().setPriority(-1000);
    }

    @Test(expected = IllegalArgumentException.class)
    public void transportCandidateIllegalPriorityTest() throws XmppStringprepException {
        FullJid jid = JidCreate.fullFrom("test@test.test/test");
        JingleS5BTransportCandidate candidate = new JingleS5BTransportCandidate(
                "cid", "host", jid, 5555, -30, JingleS5BTransportCandidate.Type.proxy);
    }

    @Test(expected = IllegalArgumentException.class)
    public void transportCandidateIllegalPortTest() throws XmppStringprepException {
        FullJid jid = JidCreate.fullFrom("test@test.test/test");
        JingleS5BTransportCandidate candidate = new JingleS5BTransportCandidate(
                "cid", "host", jid, -5555, 30, JingleS5BTransportCandidate.Type.proxy);
    }

    @Test
    public void candidateFromStreamHostTest() throws XmppStringprepException {
        FullJid jid = JidCreate.fullFrom("test@test.test/test");
        String host = "host.address";
        int port = 1234;
        Bytestream.StreamHost streamHost = new Bytestream.StreamHost(jid, host, port);

        JingleS5BTransportCandidate candidate = new JingleS5BTransportCandidate(streamHost, 2000);

        assertEquals(2000, candidate.getPriority());
        assertEquals(jid, candidate.getJid());
        assertEquals(host, candidate.getHost());
        assertEquals(port, candidate.getPort());

        assertEquals(streamHost.toXML().toString(), candidate.getStreamHost().toXML().toString());
    }

    @Test(expected = IllegalArgumentException.class)
    public void typeFromIllegalStringTest() {
        JingleS5BTransportCandidate.Type.fromString("illegal-type");
    }
}<|MERGE_RESOLUTION|>--- conflicted
+++ resolved
@@ -16,22 +16,14 @@
  */
 package org.jivesoftware.smackx.jingle.transports.jingle_s5b;
 
-<<<<<<< HEAD
-<<<<<<< HEAD
+import static junit.framework.TestCase.assertEquals;
+import static junit.framework.TestCase.assertFalse;
 import static junit.framework.TestCase.assertNotNull;
 import static junit.framework.TestCase.assertNull;
-import static org.junit.Assert.assertEquals;
-=======
-=======
-import static junit.framework.TestCase.assertFalse;
->>>>>>> 322587c0
-import static junit.framework.TestCase.assertNull;
 import static junit.framework.TestCase.assertTrue;
-import static org.junit.Assert.assertEquals;
-import static org.junit.Assert.assertNotNull;
->>>>>>> js5btbFixes
 
 import org.jivesoftware.smack.test.util.SmackTestSuite;
+
 import org.jivesoftware.smack.test.util.TestUtils;
 import org.jivesoftware.smackx.bytestreams.socks5.packet.Bytestream;
 import org.jivesoftware.smackx.jingle.transports.jingle_s5b.elements.JingleS5BTransport;
@@ -146,11 +138,8 @@
         JingleS5BTransport proxyErrorTransport = new JingleS5BTransportProvider()
                 .parse(TestUtils.getParser(proxyError));
         assertNull(proxyErrorTransport.getDestinationAddress());
-<<<<<<< HEAD
         assertNotNull(proxyErrorTransport.getInfo());
-=======
         assertNotNull(candidateErrorTransport.getInfo());
->>>>>>> js5btbFixes
         assertEquals("vj3hs98y", proxyErrorTransport.getStreamId());
         assertEquals(JingleS5BTransportInfo.ProxyError(),
                 proxyErrorTransport.getInfo());
@@ -162,11 +151,7 @@
                         "</transport>";
         JingleS5BTransport candidateUsedTransport = new JingleS5BTransportProvider()
                 .parse(TestUtils.getParser(candidateUsed));
-<<<<<<< HEAD
         assertNotNull(candidateUsedTransport.getInfo());
-=======
-        assertNotNull(candidateErrorTransport.getInfo());
->>>>>>> js5btbFixes
         assertEquals(JingleS5BTransportInfo.CandidateUsed("hr65dqyd"),
                 candidateUsedTransport.getInfo());
         assertEquals("hr65dqyd",
@@ -180,11 +165,9 @@
                         "</transport>";
         JingleS5BTransport candidateActivatedTransport = new JingleS5BTransportProvider()
                 .parse(TestUtils.getParser(candidateActivated));
-<<<<<<< HEAD
         assertNotNull(candidateActivatedTransport.getInfo());
-=======
         assertNotNull(candidateErrorTransport.getInfo());
->>>>>>> js5btbFixes
+
         assertEquals(JingleS5BTransportInfo.CandidateActivated("hr65dqyd"),
                 candidateActivatedTransport.getInfo());
         assertEquals("hr65dqyd",
@@ -224,7 +207,7 @@
         int port = 1234;
         Bytestream.StreamHost streamHost = new Bytestream.StreamHost(jid, host, port);
 
-        JingleS5BTransportCandidate candidate = new JingleS5BTransportCandidate(streamHost, 2000);
+        JingleS5BTransportCandidate candidate = new JingleS5BTransportCandidate(streamHost, 2000, JingleS5BTransportCandidate.Type.direct);
 
         assertEquals(2000, candidate.getPriority());
         assertEquals(jid, candidate.getJid());
