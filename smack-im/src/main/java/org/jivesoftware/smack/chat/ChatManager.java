/**
 *
 * Copyright 2003-2007 Jive Software.
 *
 * Licensed under the Apache License, Version 2.0 (the "License");
 * you may not use this file except in compliance with the License.
 * You may obtain a copy of the License at
 *
 *     http://www.apache.org/licenses/LICENSE-2.0
 *
 * Unless required by applicable law or agreed to in writing, software
 * distributed under the License is distributed on an "AS IS" BASIS,
 * WITHOUT WARRANTIES OR CONDITIONS OF ANY KIND, either express or implied.
 * See the License for the specific language governing permissions and
 * limitations under the License.
 */

package org.jivesoftware.smack.chat;

import java.util.Collections;
import java.util.Map;
import java.util.Set;
import java.util.UUID;
import java.util.WeakHashMap;
import java.util.concurrent.ConcurrentHashMap;
import java.util.concurrent.CopyOnWriteArraySet;
import java.util.logging.Logger;

import org.jivesoftware.smack.Manager;
import org.jivesoftware.smack.MessageListener;
import org.jivesoftware.smack.PacketCollector;
import org.jivesoftware.smack.StanzaListener;
import org.jivesoftware.smack.XMPPConnection;
import org.jivesoftware.smack.SmackException.NotConnectedException;
import org.jivesoftware.smack.filter.AndFilter;
import org.jivesoftware.smack.filter.FlexibleStanzaTypeFilter;
import org.jivesoftware.smack.filter.FromMatchesFilter;
import org.jivesoftware.smack.filter.MessageTypeFilter;
import org.jivesoftware.smack.filter.OrFilter;
import org.jivesoftware.smack.filter.StanzaFilter;
import org.jivesoftware.smack.filter.ThreadFilter;
import org.jivesoftware.smack.packet.Message;
import org.jivesoftware.smack.packet.Message.Type;
import org.jivesoftware.smack.packet.Stanza;
import org.jxmpp.jid.BareJid;
import org.jxmpp.jid.Jid;
import org.jxmpp.jid.JidWithLocalpart;

/**
 * The chat manager keeps track of references to all current chats. It will not hold any references
 * in memory on its own so it is necessary to keep a reference to the chat object itself. To be
 * made aware of new chats, register a listener by calling {@link #addChatListener(ChatManagerListener)}.
 *
 * @author Alexander Wenckus
 */
public class ChatManager extends Manager{

    private static final Logger LOGGER = Logger.getLogger(ChatManager.class.getName());

    private static final Map<XMPPConnection, ChatManager> INSTANCES = new WeakHashMap<XMPPConnection, ChatManager>();

    /**
     * Sets the default behaviour for allowing 'normal' messages to be used in chats. As some clients don't set
     * the message type to chat, the type normal has to be accepted to allow chats with these clients.
     */
    private static boolean defaultIsNormalInclude = true;

    /**
     * Sets the default behaviour for how to match chats when there is NO thread id in the incoming message.
     */
    private static MatchMode defaultMatchMode = MatchMode.BARE_JID;

    /**
     * Returns the ChatManager instance associated with a given XMPPConnection.
     *
     * @param connection the connection used to look for the proper ServiceDiscoveryManager.
     * @return the ChatManager associated with a given XMPPConnection.
     */
    public static synchronized ChatManager getInstanceFor(XMPPConnection connection) {
        ChatManager manager = INSTANCES.get(connection);
        if (manager == null)
            manager = new ChatManager(connection);
        return manager;
    }

    /**
     * Defines the different modes under which a match will be attempted with an existing chat when
     * the incoming message does not have a thread id.
     */
    public enum MatchMode {
        /**
         * Will not attempt to match, always creates a new chat.
         */
        NONE,
        /**
         * Will match on the JID in the from field of the message. 
         */
        SUPPLIED_JID,
        /**
         * Will attempt to match on the JID in the from field, and then attempt the base JID if no match was found.
         * This is the most lenient matching.
         */
        BARE_JID; 
    }

    private final StanzaFilter packetFilter = new OrFilter(MessageTypeFilter.CHAT, new FlexibleStanzaTypeFilter<Message>() {

        @Override
        protected boolean acceptSpecific(Message message) {
            return normalIncluded ? message.getType() == Type.normal : false;
        }

    });

    /**
     * Determines whether incoming messages of type normal can create chats. 
     */
    private boolean normalIncluded = defaultIsNormalInclude;

    /**
     * Determines how incoming message with no thread will be matched to existing chats.
     */
    private MatchMode matchMode = defaultMatchMode;

    /**
     * Maps thread ID to chat.
     */
    private Map<String, Chat> threadChats = new ConcurrentHashMap<>();

    /**
     * Maps jids to chats
     */
    private Map<Jid, Chat> jidChats = new ConcurrentHashMap<>();

    /**
     * Maps base jids to chats
     */
    private Map<BareJid, Chat> baseJidChats = new ConcurrentHashMap<>();

    private Set<ChatManagerListener> chatManagerListeners
            = new CopyOnWriteArraySet<ChatManagerListener>();

    private Map<MessageListener, StanzaFilter> interceptors
            = new WeakHashMap<MessageListener, StanzaFilter>();

    private ChatManager(XMPPConnection connection) {
        super(connection);

        // Add a listener for all message packets so that we can deliver
        // messages to the best Chat instance available.
        connection.addSyncStanzaListener(new StanzaListener() {
            public void processPacket(Stanza packet) {
                Message message = (Message) packet;
                Chat chat;
                if (message.getThread() == null) {
                	chat = getUserChat(message.getFrom());
                }
                else {
                    chat = getThreadChat(message.getThread());
                }

                if(chat == null) {
                    chat = createChat(message);
                }
                // The chat could not be created, abort here
                if (chat == null)
                    return;
                deliverMessage(chat, message);
            }
        }, packetFilter);
        INSTANCES.put(connection, this);
    }

    /**
     * Determines whether incoming messages of type <i>normal</i> will be used for creating new chats or matching
     * a message to existing ones.
     * 
     * @return true if normal is allowed, false otherwise.
     */
    public boolean isNormalIncluded() {
        return normalIncluded;
    }

    /**
     * Sets whether to allow incoming messages of type <i>normal</i> to be used for creating new chats or matching
     * a message to an existing one.
     * 
     * @param normalIncluded true to allow normal, false otherwise.
     */
    public void setNormalIncluded(boolean normalIncluded) {
        this.normalIncluded = normalIncluded;
    }

    /**
     * Gets the current mode for matching messages with <b>NO</b> thread id to existing chats.
     * 
     * @return The current mode.
     */
    public MatchMode getMatchMode() {
        return matchMode;
    }

    /**
     * Sets the mode for matching messages with <b>NO</b> thread id to existing chats.
     * 
     * @param matchMode The mode to set.
     */
    public void setMatchMode(MatchMode matchMode) {
        this.matchMode = matchMode;
    }

    /**
     * Creates a new chat and returns it.
     *
     * @param userJID the user this chat is with.
     * @return the created chat.
     */
    public Chat createChat(JidWithLocalpart userJID) {
        return createChat(userJID, null);
    }

    /**
     * Creates a new chat and returns it.
     *
     * @param userJID the user this chat is with.
     * @param listener the optional listener which will listen for new messages from this chat.
     * @return the created chat.
     */
    public Chat createChat(JidWithLocalpart userJID, ChatMessageListener listener) {
        return createChat(userJID, null, listener);
    }

    /**
     * Creates a new chat using the specified thread ID, then returns it.
     * 
     * @param userJID the jid of the user this chat is with
     * @param thread the thread of the created chat.
     * @param listener the optional listener to add to the chat
     * @return the created chat.
     */
    public Chat createChat(JidWithLocalpart userJID, String thread, ChatMessageListener listener) {
        if (thread == null) {
            thread = nextID();
        }
        Chat chat = threadChats.get(thread);
        if(chat != null) {
            throw new IllegalArgumentException("ThreadID is already used");
        }
        chat = createChat(userJID, thread, true);
        chat.addMessageListener(listener);
        return chat;
    }

    private Chat createChat(JidWithLocalpart userJID, String threadID, boolean createdLocally) {
        Chat chat = new Chat(this, userJID, threadID);
        threadChats.put(threadID, chat);
        jidChats.put(userJID, chat);
        baseJidChats.put(userJID.asBareJid(), chat);

        for(ChatManagerListener listener : chatManagerListeners) {
            listener.chatCreated(chat, createdLocally);
        }

        return chat;
    }

    void closeChat(Chat chat) {
        threadChats.remove(chat.getThreadID());
        JidWithLocalpart userJID = chat.getParticipant();
        jidChats.remove(userJID);
        baseJidChats.remove(userJID.withoutResource());
    }

    /**
     * Creates a new {@link Chat} based on the message. May returns null if no chat could be
     * created, e.g. because the message comes without from.
     *
     * @param message
     * @return a Chat or null if none can be created
     */
    private Chat createChat(Message message) {
        Jid from = message.getFrom();
        // According to RFC6120 8.1.2.1 4. messages without a 'from' attribute are valid, but they
        // are of no use in this case for ChatManager
        if (from == null) {
            return null;
        }

        JidWithLocalpart userJID = from.asJidWithLocalpartIfPossible();
        if (userJID == null) {
            LOGGER.warning("Message from JID without localpart: '" +message.toXML() + "'");
            return null;
        }
        String threadID = message.getThread();
        if(threadID == null) {
            threadID = nextID();
        }

        return createChat(userJID, threadID, false);
    }

    /**
     * Try to get a matching chat for the given user JID, based on the {@link MatchMode}.
     * <li>NONE - return null
     * <li>SUPPLIED_JID - match the jid in the from field of the message exactly.
     * <li>BARE_JID - if not match for from field, try the bare jid. 
     * 
     * @param userJID jid in the from field of message.
     * @return Matching chat, or null if no match found.
     */
    private Chat getUserChat(Jid userJID) {
        if (matchMode == MatchMode.NONE) {
            return null;
        }
        // According to RFC6120 8.1.2.1 4. messages without a 'from' attribute are valid, but they
        // are of no use in this case for ChatManager
        if (userJID == null) {
            return null;
        }
        Chat match = jidChats.get(userJID);
	
        if (match == null && (matchMode == MatchMode.BARE_JID)) {
            match = baseJidChats.get(userJID.asBareJidIfPossible());
        }
        return match;
    }

    public Chat getThreadChat(String thread) {
        return threadChats.get(thread);
    }

    /**
     * Register a new listener with the ChatManager to recieve events related to chats.
     *
     * @param listener the listener.
     */
    public void addChatListener(ChatManagerListener listener) {
        chatManagerListeners.add(listener);
    }

    /**
     * Removes a listener, it will no longer be notified of new events related to chats.
     *
     * @param listener the listener that is being removed
     */
    public void removeChatListener(ChatManagerListener listener) {
        chatManagerListeners.remove(listener);
    }

    /**
     * Returns an unmodifiable set of all chat listeners currently registered with this
     * manager.
     *
     * @return an unmodifiable collection of all chat listeners currently registered with this
     * manager.
     */
    public Set<ChatManagerListener> getChatListeners() {
        return Collections.unmodifiableSet(chatManagerListeners);
    }

    private void deliverMessage(Chat chat, Message message) {
        // Here we will run any interceptors
        chat.deliver(message);
    }

<<<<<<< HEAD
    void sendMessage(Chat chat, Message message) throws NotConnectedException, InterruptedException {
        for(Map.Entry<MessageListener, PacketFilter> interceptor : interceptors.entrySet()) {
            PacketFilter filter = interceptor.getValue();
=======
    void sendMessage(Chat chat, Message message) throws NotConnectedException {
        for(Map.Entry<MessageListener, StanzaFilter> interceptor : interceptors.entrySet()) {
            StanzaFilter filter = interceptor.getValue();
>>>>>>> ed4fa339
            if(filter != null && filter.accept(message)) {
                interceptor.getKey().processMessage(message);
            }
        }
        // Ensure that messages being sent have a proper FROM value
        if (message.getFrom() == null) {
            message.setFrom(connection().getUser());
        }
        connection().sendStanza(message);
    }

    PacketCollector createPacketCollector(Chat chat) {
        return connection().createPacketCollector(new AndFilter(new ThreadFilter(chat.getThreadID()), 
                        FromMatchesFilter.create(chat.getParticipant())));
    }

    /**
     * Adds an interceptor which intercepts any messages sent through chats.
     *
     * @param messageInterceptor the interceptor.
     */
    public void addOutgoingMessageInterceptor(MessageListener messageInterceptor) {
        addOutgoingMessageInterceptor(messageInterceptor, null);
    }

    public void addOutgoingMessageInterceptor(MessageListener messageInterceptor, StanzaFilter filter) {
        if (messageInterceptor == null) {
            return;
        }
        interceptors.put(messageInterceptor, filter);
    }
    
    /**
     * Returns a unique id.
     *
     * @return the next id.
     */
    private static String nextID() {
        return UUID.randomUUID().toString();
    }
    
    public static void setDefaultMatchMode(MatchMode mode) {
        defaultMatchMode = mode;
    }
    
    public static void setDefaultIsNormalIncluded(boolean allowNormal) {
        defaultIsNormalInclude = allowNormal;
    }
}<|MERGE_RESOLUTION|>--- conflicted
+++ resolved
@@ -363,15 +363,9 @@
         chat.deliver(message);
     }
 
-<<<<<<< HEAD
     void sendMessage(Chat chat, Message message) throws NotConnectedException, InterruptedException {
-        for(Map.Entry<MessageListener, PacketFilter> interceptor : interceptors.entrySet()) {
-            PacketFilter filter = interceptor.getValue();
-=======
-    void sendMessage(Chat chat, Message message) throws NotConnectedException {
         for(Map.Entry<MessageListener, StanzaFilter> interceptor : interceptors.entrySet()) {
             StanzaFilter filter = interceptor.getValue();
->>>>>>> ed4fa339
             if(filter != null && filter.accept(message)) {
                 interceptor.getKey().processMessage(message);
             }
