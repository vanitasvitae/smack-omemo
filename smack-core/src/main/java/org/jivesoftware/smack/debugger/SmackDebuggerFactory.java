--- conflicted
+++ resolved
@@ -22,15 +22,9 @@
     /**
      * Initialize the new SmackDebugger instance.
      *
-<<<<<<< HEAD
      * @param connection the XMPP connection this debugger is going to get attached to.
-=======
-     * @param connection connection.
-     * @param writer connection writer.
-     * @param reader connection reader.
      *
      * @return SmackDebugger.
->>>>>>> e5e5fca7
      * @throws IllegalArgumentException if the SmackDebugger can't be loaded.
      */
     SmackDebugger create(XMPPConnection connection) throws IllegalArgumentException;
