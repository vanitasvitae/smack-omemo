/**
 *
 * Copyright 2003-2014 Jive Software.
 *
 * Licensed under the Apache License, Version 2.0 (the "License");
 * you may not use this file except in compliance with the License.
 * You may obtain a copy of the License at
 *
 *     http://www.apache.org/licenses/LICENSE-2.0
 *
 * Unless required by applicable law or agreed to in writing, software
 * distributed under the License is distributed on an "AS IS" BASIS,
 * WITHOUT WARRANTIES OR CONDITIONS OF ANY KIND, either express or implied.
 * See the License for the specific language governing permissions and
 * limitations under the License.
 */

package org.jivesoftware.smack.filter;

import org.jivesoftware.smack.packet.Stanza;
import org.jxmpp.jid.Jid;

/**
 * Filter for packets where the "from" field exactly matches a specified JID. If the specified
 * address is a bare JID then the filter will match any address whose bare JID matches the
 * specified JID. But if the specified address is a full JID then the filter will only match
 * if the sender of the packet matches the specified resource.
 *
 * @author Gaston Dombiak
 */
public class FromMatchesFilter implements PacketFilter {

    private final Jid address;

    /**
     * Flag that indicates if the checking will be done against bare JID addresses or full JIDs.
     */
    private final boolean ignoreResourcepart;

    /**
     * Creates a filter matching on the "from" field. The from address must be the same as the
     * filter address. The second parameter specifies whether the full or the bare addresses are
     * compared.
     *
     * @param address The address to filter for. If <code>null</code> is given, the packet must not
     *        have a from address.
     * @param ignoreResourcepart
     */
    public FromMatchesFilter(Jid address, boolean ignoreResourcepart) {
        if (address != null && ignoreResourcepart) {
            this.address = address.withoutResource();
        }
        else {
            this.address = address;
        }
        this.ignoreResourcepart = ignoreResourcepart;
    }

    /**
     * Creates a filter matching on the "from" field. If the filter address is bare, compares
     * the filter address with the bare from address. Otherwise, compares the filter address
     * with the full from address.
     *
     * @param address The address to filter for. If <code>null</code> is given, the packet must not
     *        have a from address.
     */
    public static FromMatchesFilter create(Jid address) {
        return new FromMatchesFilter(address, address.hasNoResource()) ;
    }

    /**
     * Creates a filter matching on the "from" field. Compares the bare version of from and filter
     * address.
     *
     * @param address The address to filter for. If <code>null</code> is given, the packet must not
     *        have a from address.
     */
    public static FromMatchesFilter createBare(Jid address) {
        address = (address == null) ? null : address;
        return new FromMatchesFilter(address, true);
    }


    /**
     * Creates a filter matching on the "from" field. Compares the full version of from and filter
     * address.
     *
     * @param address The address to filter for. If <code>null</code> is given, the packet must not
     *        have a from address.
     */
    public static FromMatchesFilter createFull(Jid address) {
        return new FromMatchesFilter(address, false);
    }

    public boolean accept(Stanza packet) {
        Jid from = packet.getFrom();
        if (from == null) {
            return address == null;
        }

        if (ignoreResourcepart) {
            from = from.withoutResource();
        }
        return from.equals(address);
    }

    public String toString() {
<<<<<<< HEAD
        String matchMode = ignoreResourcepart ? "ignoreResourcepart" : "full";
        return "FromMatchesFilter (" +matchMode + "): " + address;
=======
        String matchMode = matchBareJID ? "bare" : "full";
        return getClass().getSimpleName() + " (" + matchMode + "): " + address;
>>>>>>> 407f555c
    }
}<|MERGE_RESOLUTION|>--- conflicted
+++ resolved
@@ -105,12 +105,7 @@
     }
 
     public String toString() {
-<<<<<<< HEAD
         String matchMode = ignoreResourcepart ? "ignoreResourcepart" : "full";
-        return "FromMatchesFilter (" +matchMode + "): " + address;
-=======
-        String matchMode = matchBareJID ? "bare" : "full";
         return getClass().getSimpleName() + " (" + matchMode + "): " + address;
->>>>>>> 407f555c
     }
 }